use anyhow::Result;
use std::cell::RefCell;
use std::collections::LinkedList;
use std::hash::{Hash, Hasher};
<<<<<<< HEAD
use std::io::prelude::*;
=======
use std::io::Write;
use std::ops::Range;
>>>>>>> 78d621a8
use std::rc::Rc;

//
// Public Interface
//

pub mod bitblasting;
pub mod builder;
pub mod memory;
pub mod optimize;
pub mod unroller;

pub type Nid = u64;
pub type NodeRef = Rc<RefCell<Node>>;

#[derive(Debug)]
pub enum Node {
    Const {
        nid: Nid,
        sort: NodeType,
        imm: u64,
    },
    Read {
        nid: Nid,
        memory: NodeRef,
        address: NodeRef,
    },
    Write {
        nid: Nid,
        memory: NodeRef,
        address: NodeRef,
        value: NodeRef,
    },
    Add {
        nid: Nid,
        left: NodeRef,
        right: NodeRef,
    },
    Sub {
        nid: Nid,
        left: NodeRef,
        right: NodeRef,
    },
    Mul {
        nid: Nid,
        left: NodeRef,
        right: NodeRef,
    },
    Div {
        nid: Nid,
        left: NodeRef,
        right: NodeRef,
    },
    Rem {
        nid: Nid,
        left: NodeRef,
        right: NodeRef,
    },
    Ult {
        nid: Nid,
        left: NodeRef,
        right: NodeRef,
    },
    Ext {
        nid: Nid,
        from: NodeType,
        value: NodeRef,
    },
    Ite {
        nid: Nid,
        sort: NodeType,
        cond: NodeRef,
        left: NodeRef,
        right: NodeRef,
    },
    Eq {
        nid: Nid,
        left: NodeRef,
        right: NodeRef,
    },
    And {
        nid: Nid,
        left: NodeRef,
        right: NodeRef,
    },
    Not {
        nid: Nid,
        value: NodeRef,
    },
    State {
        nid: Nid,
        sort: NodeType,
        init: Option<NodeRef>,
        name: Option<String>,
    },
    Next {
        nid: Nid,
        sort: NodeType,
        state: NodeRef,
        next: NodeRef,
    },
    Input {
        nid: Nid,
        sort: NodeType,
        name: String,
    },
    Bad {
        nid: Nid,
        cond: NodeRef,
        name: Option<String>,
    },
    Comment(String),
}

#[derive(Clone, Debug, PartialEq)]
pub enum NodeType {
    Bit,
    Word,
    Memory,
    Input1Byte,
    Input2Byte,
    Input3Byte,
    Input4Byte,
    Input5Byte,
    Input6Byte,
    Input7Byte,
}

#[derive(Debug)]
pub struct Model {
    // TODO: Switch from `LinkedList` to `Vec` here.
    pub lines: LinkedList<NodeRef>,
    pub sequentials: Vec<NodeRef>,
    pub bad_states_initial: Vec<NodeRef>,
    pub bad_states_sequential: Vec<NodeRef>,
    pub data_range: Range<u64>,
    pub heap_range: Range<u64>,
    pub stack_range: Range<u64>,
    pub memory_size: u64,
}

#[derive(Debug)]
pub struct HashableNodeRef {
    value: NodeRef,
}

#[rustfmt::skip]
<<<<<<< HEAD
pub fn write_model<W>(model: &Model, mut buffer: W)  -> Result<()>
    where W: Write + Send + 'static
    {

    buffer.write_all(b"; cksystemsgroup.github.io/monster\n\n")?;
    buffer.write_all(b"1 sort bitvec 1 ; Boolean\n")?;
    buffer.write_all(b"2 sort bitvec 64 ; 64-bit machine word\n")?;
    buffer.write_all(b"3 sort array 2 2 ; 64-bit virtual memory\n")?;
    buffer.write_all(b"11 sort bitvec 8 ; 1 byte\n")?;
    buffer.write_all(b"12 sort bitvec 16 ; 2 bytes\n")?;
    buffer.write_all(b"13 sort bitvec 24 ; 3 bytes\n")?;
    buffer.write_all(b"14 sort bitvec 32 ; 4 bytes\n")?;
    buffer.write_all(b"15 sort bitvec 40 ; 5 bytes\n")?;
    buffer.write_all(b"16 sort bitvec 48 ; 6 bytes\n")?;
    buffer.write_all(b"17 sort bitvec 56 ; 7 bytes\n")?;
    for node in model.lines.iter() {
        match &*node.borrow() {
            Node::Const { nid, sort, imm } =>
                buffer.write_all(format!("{} constd {} {}\n", nid, get_sort(sort), imm).as_bytes())?,
            Node::Read { nid, memory, address } =>
                buffer.write_all(format!("{} read 2 {} {}\n", nid, get_nid(memory), get_nid(address)).as_bytes())?,
            Node::Write { nid, memory, address, value } =>
                buffer.write_all(format!("{} write 3 {} {} {}\n", nid, get_nid(memory), get_nid(address), get_nid(value)).as_bytes())?,
            Node::Add { nid, left, right } =>
                buffer.write_all(format!("{} add 2 {} {}\n", nid, get_nid(left), get_nid(right)).as_bytes())?,
            Node::Sub { nid, left, right } =>
                buffer.write_all(format!("{} sub 2 {} {}\n", nid, get_nid(left), get_nid(right)).as_bytes())?,
            Node::Mul {nid, left, right} =>
                buffer.write_all(format!("{} mul 2 {} {}\n", nid, get_nid(left), get_nid(right)).as_bytes())?,
            Node::Div { nid, left, right } =>
                buffer.write_all(format!("{} udiv 2 {} {}\n", nid, get_nid(left), get_nid(right)).as_bytes())?,
            Node::Rem { nid, left, right } =>
                buffer.write_all(format!("{} urem 2 {} {}\n", nid, get_nid(left), get_nid(right)).as_bytes())?,
            Node::Ult { nid, left, right } =>
                buffer.write_all(format!("{} ult 1 {} {}\n", nid, get_nid(left), get_nid(right)).as_bytes())?,
            Node::Ext { nid, from, value } =>
                buffer.write_all(format!("{} uext 2 {} {}\n", nid, get_nid(value), 64 - get_bitsize(from)).as_bytes())?,
            Node::Ite { nid, sort, cond, left, right } =>
                buffer.write_all(format!("{} ite {} {} {} {}\n", nid, get_sort(sort), get_nid(cond), get_nid(left), get_nid(right)).as_bytes())?,
            Node::Eq { nid, left, right } =>
                buffer.write_all(format!("{} eq 1 {} {}\n", nid, get_nid(left), get_nid(right)).as_bytes())?,
            Node::And { nid, left, right } =>
                buffer.write_all(format!("{} and 1 {} {}\n", nid, get_nid(left), get_nid(right)).as_bytes())?,
            Node::Not { nid, value } =>
                buffer.write_all(format!("{} not 1 {}\n", nid, get_nid(value)).as_bytes())?,
            Node::State { nid, sort, init, name } => {
                buffer.write_all(format!("{} state {} {}\n", nid, get_sort(sort), name.as_deref().unwrap_or("?")).as_bytes())?;
                if let Some(value) = init {
                    buffer.write_all(format!("{} init {} {} {}\n", nid + 1, get_sort(sort), nid, get_nid(value)).as_bytes())?;
                }
            }
            Node::Next { nid, sort, state, next } =>
                buffer.write_all(format!("{} next {} {} {}\n", nid, get_sort(sort), get_nid(state), get_nid(next)).as_bytes())?,
            Node::Input { nid, sort, name } =>
                buffer.write_all(format!("{} input {} {}\n", nid, get_sort(sort), name).as_bytes())?,
            Node::Bad { nid, cond, name } =>
                buffer.write_all(format!("{} bad {} {}\n", nid, get_nid(cond), name.as_deref().unwrap_or("?")).as_bytes())?,
            Node::Comment(s) =>
                buffer.write_all(format!("\n\n; {}\n\n", s).as_bytes())?,
        }
    }
    buffer.write_all(b"\n\n; end of BTOR2 file")?;
    buffer.flush()?;
=======
pub fn write_model<W>(model: &Model, mut out: W) -> Result<()>
where
    W: Write,
{
    writeln!(out, "; cksystemsgroup.github.io/monster\n")?;
    writeln!(out,
        "; {} total virtual memory, {} data, {} max heap, {} max stack\n",
        bytesize::ByteSize(model.memory_size).to_string_as(true),
        bytesize::ByteSize(model.data_range.size_hint().0 as u64),
        bytesize::ByteSize(model.heap_range.size_hint().0 as u64),
        bytesize::ByteSize(model.stack_range.size_hint().0 as u64)
    )?;
    writeln!(out, "1 sort bitvec 1 ; Boolean")?;
    writeln!(out, "2 sort bitvec 64 ; 64-bit machine word")?;
    writeln!(out, "3 sort array 2 2 ; 64-bit virtual memory")?;
    writeln!(out, "11 sort bitvec 8 ; 1 byte")?;
    writeln!(out, "12 sort bitvec 16 ; 2 bytes")?;
    writeln!(out, "13 sort bitvec 24 ; 3 bytes")?;
    writeln!(out, "14 sort bitvec 32 ; 4 bytes")?;
    writeln!(out, "15 sort bitvec 40 ; 5 bytes")?;
    writeln!(out, "16 sort bitvec 48 ; 6 bytes")?;
    writeln!(out, "17 sort bitvec 56 ; 7 bytes")?;
    for node in model.lines.iter() {
        match &*node.borrow() {
            Node::Const { nid, sort, imm } =>
                writeln!(out, "{} constd {} {}", nid, get_sort(sort), imm)?,
            Node::Read { nid, memory, address } =>
                writeln!(out, "{} read 2 {} {}", nid, get_nid(memory), get_nid(address))?,
            Node::Write { nid, memory, address, value } =>
                writeln!(out, "{} write 3 {} {} {}", nid, get_nid(memory), get_nid(address), get_nid(value))?,
            Node::Add { nid, left, right } =>
                writeln!(out, "{} add 2 {} {}", nid, get_nid(left), get_nid(right))?,
            Node::Sub { nid, left, right } =>
                writeln!(out, "{} sub 2 {} {}", nid, get_nid(left), get_nid(right))?,
            Node::Mul { nid, left, right } =>
                writeln!(out, "{} mul 2 {} {}", nid, get_nid(left), get_nid(right))?,
            Node::Div { nid, left, right } =>
                writeln!(out, "{} udiv 2 {} {}", nid, get_nid(left), get_nid(right))?,
            Node::Rem { nid, left, right } =>
                writeln!(out, "{} urem 2 {} {}", nid, get_nid(left), get_nid(right))?,
            Node::Ult { nid, left, right } =>
                writeln!(out, "{} ult 1 {} {}", nid, get_nid(left), get_nid(right))?,
            Node::Ext { nid, from, value } =>
                writeln!(out, "{} uext 2 {} {}", nid, get_nid(value), 64 - get_bitsize(from))?,
            Node::Ite { nid, sort, cond, left, right } =>
                writeln!(out, "{} ite {} {} {} {}", nid, get_sort(sort), get_nid(cond), get_nid(left), get_nid(right))?,
            Node::Eq { nid, left, right } =>
                writeln!(out, "{} eq 1 {} {}", nid, get_nid(left), get_nid(right))?,
            Node::And { nid, left, right } =>
                writeln!(out, "{} and 1 {} {}", nid, get_nid(left), get_nid(right))?,
            Node::Not { nid, value } =>
                writeln!(out, "{} not 1 {}", nid, get_nid(value))?,
            Node::State { nid, sort, init, name } => {
                writeln!(out, "{} state {} {}", nid, get_sort(sort), name.as_deref().unwrap_or("?"))?;
                if let Some(value) = init {
                    writeln!(out, "{} init {} {} {}", nid + 1, get_sort(sort), nid, get_nid(value))?;
                }
            }
            Node::Next { nid, sort, state, next } =>
                writeln!(out, "{} next {} {} {}", nid, get_sort(sort), get_nid(state), get_nid(next))?,
            Node::Input { nid, sort, name } =>
                writeln!(out, "{} input {} {}", nid, get_sort(sort), name)?,
            Node::Bad { nid, cond, name } =>
                writeln!(out, "{} bad {} {}", nid, get_nid(cond), name.as_deref().unwrap_or("?"))?,
            Node::Comment(s) =>
                writeln!(out, "\n; {}\n", s)?,
        }
    }
    writeln!(out, "\n; end of BTOR2 file")?;
>>>>>>> 78d621a8
    Ok(())
}

//
// Private Implementation
//

fn get_nid(node: &NodeRef) -> Nid {
    match *node.borrow() {
        Node::Const { nid, .. } => nid,
        Node::Read { nid, .. } => nid,
        Node::Write { nid, .. } => nid,
        Node::Add { nid, .. } => nid,
        Node::Sub { nid, .. } => nid,
        Node::Mul { nid, .. } => nid,
        Node::Div { nid, .. } => nid,
        Node::Rem { nid, .. } => nid,
        Node::Ult { nid, .. } => nid,
        Node::Ext { nid, .. } => nid,
        Node::Ite { nid, .. } => nid,
        Node::Eq { nid, .. } => nid,
        Node::And { nid, .. } => nid,
        Node::Not { nid, .. } => nid,
        Node::State { nid, .. } => nid,
        Node::Next { nid, .. } => nid,
        Node::Input { nid, .. } => nid,
        Node::Bad { nid, .. } => nid,
        Node::Comment(_) => panic!("has no nid"),
    }
}

pub fn get_sort(sort: &NodeType) -> Nid {
    match *sort {
        NodeType::Bit => 1,
        NodeType::Word => 2,
        NodeType::Memory => 3,
        NodeType::Input1Byte => 11,
        NodeType::Input2Byte => 12,
        NodeType::Input3Byte => 13,
        NodeType::Input4Byte => 14,
        NodeType::Input5Byte => 15,
        NodeType::Input6Byte => 16,
        NodeType::Input7Byte => 17,
    }
}

pub fn get_bitsize(sort: &NodeType) -> usize {
    match *sort {
        NodeType::Bit => 1,
        NodeType::Input1Byte => 8,
        NodeType::Input2Byte => 16,
        NodeType::Input3Byte => 24,
        NodeType::Input4Byte => 32,
        NodeType::Input5Byte => 40,
        NodeType::Input6Byte => 48,
        NodeType::Input7Byte => 56,
        _ => panic!("unknown bitsize"),
    }
}

impl Eq for HashableNodeRef {}

impl From<NodeRef> for HashableNodeRef {
    fn from(node: NodeRef) -> Self {
        Self { value: node }
    }
}

impl Hash for HashableNodeRef {
    fn hash<H: Hasher>(&self, state: &mut H) {
        RefCell::as_ptr(&self.value).hash(state);
    }
}

impl PartialEq for HashableNodeRef {
    fn eq(&self, other: &Self) -> bool {
        RefCell::as_ptr(&self.value) == RefCell::as_ptr(&other.value)
    }
}<|MERGE_RESOLUTION|>--- conflicted
+++ resolved
@@ -2,12 +2,8 @@
 use std::cell::RefCell;
 use std::collections::LinkedList;
 use std::hash::{Hash, Hasher};
-<<<<<<< HEAD
-use std::io::prelude::*;
-=======
 use std::io::Write;
 use std::ops::Range;
->>>>>>> 78d621a8
 use std::rc::Rc;
 
 //
@@ -155,71 +151,6 @@
 }
 
 #[rustfmt::skip]
-<<<<<<< HEAD
-pub fn write_model<W>(model: &Model, mut buffer: W)  -> Result<()>
-    where W: Write + Send + 'static
-    {
-
-    buffer.write_all(b"; cksystemsgroup.github.io/monster\n\n")?;
-    buffer.write_all(b"1 sort bitvec 1 ; Boolean\n")?;
-    buffer.write_all(b"2 sort bitvec 64 ; 64-bit machine word\n")?;
-    buffer.write_all(b"3 sort array 2 2 ; 64-bit virtual memory\n")?;
-    buffer.write_all(b"11 sort bitvec 8 ; 1 byte\n")?;
-    buffer.write_all(b"12 sort bitvec 16 ; 2 bytes\n")?;
-    buffer.write_all(b"13 sort bitvec 24 ; 3 bytes\n")?;
-    buffer.write_all(b"14 sort bitvec 32 ; 4 bytes\n")?;
-    buffer.write_all(b"15 sort bitvec 40 ; 5 bytes\n")?;
-    buffer.write_all(b"16 sort bitvec 48 ; 6 bytes\n")?;
-    buffer.write_all(b"17 sort bitvec 56 ; 7 bytes\n")?;
-    for node in model.lines.iter() {
-        match &*node.borrow() {
-            Node::Const { nid, sort, imm } =>
-                buffer.write_all(format!("{} constd {} {}\n", nid, get_sort(sort), imm).as_bytes())?,
-            Node::Read { nid, memory, address } =>
-                buffer.write_all(format!("{} read 2 {} {}\n", nid, get_nid(memory), get_nid(address)).as_bytes())?,
-            Node::Write { nid, memory, address, value } =>
-                buffer.write_all(format!("{} write 3 {} {} {}\n", nid, get_nid(memory), get_nid(address), get_nid(value)).as_bytes())?,
-            Node::Add { nid, left, right } =>
-                buffer.write_all(format!("{} add 2 {} {}\n", nid, get_nid(left), get_nid(right)).as_bytes())?,
-            Node::Sub { nid, left, right } =>
-                buffer.write_all(format!("{} sub 2 {} {}\n", nid, get_nid(left), get_nid(right)).as_bytes())?,
-            Node::Mul {nid, left, right} =>
-                buffer.write_all(format!("{} mul 2 {} {}\n", nid, get_nid(left), get_nid(right)).as_bytes())?,
-            Node::Div { nid, left, right } =>
-                buffer.write_all(format!("{} udiv 2 {} {}\n", nid, get_nid(left), get_nid(right)).as_bytes())?,
-            Node::Rem { nid, left, right } =>
-                buffer.write_all(format!("{} urem 2 {} {}\n", nid, get_nid(left), get_nid(right)).as_bytes())?,
-            Node::Ult { nid, left, right } =>
-                buffer.write_all(format!("{} ult 1 {} {}\n", nid, get_nid(left), get_nid(right)).as_bytes())?,
-            Node::Ext { nid, from, value } =>
-                buffer.write_all(format!("{} uext 2 {} {}\n", nid, get_nid(value), 64 - get_bitsize(from)).as_bytes())?,
-            Node::Ite { nid, sort, cond, left, right } =>
-                buffer.write_all(format!("{} ite {} {} {} {}\n", nid, get_sort(sort), get_nid(cond), get_nid(left), get_nid(right)).as_bytes())?,
-            Node::Eq { nid, left, right } =>
-                buffer.write_all(format!("{} eq 1 {} {}\n", nid, get_nid(left), get_nid(right)).as_bytes())?,
-            Node::And { nid, left, right } =>
-                buffer.write_all(format!("{} and 1 {} {}\n", nid, get_nid(left), get_nid(right)).as_bytes())?,
-            Node::Not { nid, value } =>
-                buffer.write_all(format!("{} not 1 {}\n", nid, get_nid(value)).as_bytes())?,
-            Node::State { nid, sort, init, name } => {
-                buffer.write_all(format!("{} state {} {}\n", nid, get_sort(sort), name.as_deref().unwrap_or("?")).as_bytes())?;
-                if let Some(value) = init {
-                    buffer.write_all(format!("{} init {} {} {}\n", nid + 1, get_sort(sort), nid, get_nid(value)).as_bytes())?;
-                }
-            }
-            Node::Next { nid, sort, state, next } =>
-                buffer.write_all(format!("{} next {} {} {}\n", nid, get_sort(sort), get_nid(state), get_nid(next)).as_bytes())?,
-            Node::Input { nid, sort, name } =>
-                buffer.write_all(format!("{} input {} {}\n", nid, get_sort(sort), name).as_bytes())?,
-            Node::Bad { nid, cond, name } =>
-                buffer.write_all(format!("{} bad {} {}\n", nid, get_nid(cond), name.as_deref().unwrap_or("?")).as_bytes())?,
-            Node::Comment(s) =>
-                buffer.write_all(format!("\n\n; {}\n\n", s).as_bytes())?,
-        }
-    }
-    buffer.write_all(b"\n\n; end of BTOR2 file")?;
-    buffer.flush()?;
-=======
 pub fn write_model<W>(model: &Model, mut out: W) -> Result<()>
 where
     W: Write,
@@ -289,7 +220,6 @@
         }
     }
     writeln!(out, "\n; end of BTOR2 file")?;
->>>>>>> 78d621a8
     Ok(())
 }
 
