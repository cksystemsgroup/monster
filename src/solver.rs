#![allow(clippy::many_single_char_names)]
#![allow(clippy::if_same_then_else)]
#![allow(clippy::neg_cmp_op_on_partial_ord)]

use crate::{
    bitvec::*,
    symbolic_state::{get_operands, BVOperator, Formula, Node, OperandSide, SymbolId},
};
use log::{debug, log_enabled, trace, Level};
use petgraph::{visit::EdgeRef, Direction};
use rand::{distributions::Uniform, random, thread_rng, Rng};
use std::time::{Duration, Instant};
use thiserror::Error;

pub type Assignment<T> = Vec<T>;

pub trait Solver: Default {
    fn name() -> &'static str;

    fn solve(
        &self,
        formula: &Formula,
        root: SymbolId,
    ) -> Result<Option<Assignment<BitVector>>, SolverError> {
        debug!("try to solve with {} solver", Self::name());

        time_debug!("finished solving formula", {
            self.solve_impl(formula, root)
        })
    }

    fn solve_impl(
        &self,
        formula: &Formula,
        root: SymbolId,
    ) -> Result<Option<Assignment<BitVector>>, SolverError>;
}

#[derive(Debug, Error)]
pub enum SolverError {
    #[error("failed to compute satisfiability within the given limits")]
    SatUnknown,

    #[error("could not find a satisfiable assignment before timing out")]
    Timeout,
}

pub struct MonsterSolver {}

impl Default for MonsterSolver {
    fn default() -> Self {
        Self::new()
    }
}

impl MonsterSolver {
    pub fn new() -> Self {
        Self {}
    }
}

impl Solver for MonsterSolver {
    fn name() -> &'static str {
        "Monster"
    }

    fn solve_impl(
        &self,
        formula: &Formula,
        root: SymbolId,
    ) -> Result<Option<Assignment<BitVector>>, SolverError> {
        let ab = initialize_ab(formula);

        let timeout_time = Duration::new(3, 0);

        sat(formula, root, ab, timeout_time)
    }
}

// check if invertability condition is met
fn is_invertable(op: BVOperator, s: BitVector, t: BitVector, d: OperandSide) -> bool {
    match op {
<<<<<<< HEAD
        BVOperator::Add => true,
        BVOperator::Sub => true,
        BVOperator::Mul => (-s | s) & t == t,
        BVOperator::Divu => {
            if s == BitVector(0) || t == BitVector(0) {
                return false;
=======
        BVOperator::Add => x.mcb(t - s),
        BVOperator::Sub => match d {
            OperandSide::Lhs => x.mcb(t + s),
            OperandSide::Rhs => x.mcb(s - t),
        },
        BVOperator::Mul => {
            fn y(s: BitVector, t: BitVector) -> BitVector {
                let c = s.ctz();
                (t >> c) * compute_modinverse(s >> c)
            }

            ((-s | s) & t == t)
                && (s == BitVector(0) || (!s.odd() || x.mcb(t * compute_modinverse(s))))
                && (s.odd() || (x << s.ctz()).mcb(y(s, t) << s.ctz()))
        }
        BVOperator::Divu => match d {
            OperandSide::Lhs => {
                if (t == BitVector::ones()) && s == BitVector(0) {
                    false
                } else if (t == BitVector::ones()) && (s != BitVector(0)) && (s != BitVector(1)) {
                    false
                } else if (t != BitVector::ones()) && (s == BitVector(0)) {
                    false
                } else {
                    !t.mulo(s)
                }
>>>>>>> b4ee0aa7
            }
            OperandSide::Rhs => {
                if (t == s) && (t == BitVector(0)) {
                    false
                } else if (t == BitVector(0)) && (s == BitVector::ones()) {
                    false
                } else {
                    !(s < t)
                }
            }
        },
        BVOperator::Sltu => {
            // (x<s) = t
            if d == OperandSide::Lhs {
                if t == BitVector(1) {
                    !(s == BitVector(0))
                } else {
                    true
                }
            // (s<x) = t
            } else if t == BitVector(1) {
                !(s == BitVector::ones())
            } else {
                true
            }
        }
        BVOperator::Not => true,
        BVOperator::BitwiseAnd => (t & s) == t,
        BVOperator::Equals => true,
    }
}

fn is_leaf(formula: &Formula, idx: SymbolId) -> bool {
    let incoming = formula.edges_directed(idx, Direction::Incoming).count();

    incoming == 0
}

// initialize bit vectors with a consistent intial assignment to the formula
// inputs are initialized with random values
fn initialize_ab(formula: &Formula) -> Assignment<BitVector> {
    // Initialize values for all input/const nodes
    let mut ab = formula
        .node_indices()
        .map(|i| match formula[i] {
            Node::Constant(c) => BitVector(c),
            _ => BitVector(random::<u64>()),
        })
        .collect::<Assignment<BitVector>>();

    if log_enabled!(Level::Trace) {
        formula
            .node_indices()
            .filter(|i| matches!(formula[*i], Node::Input(_)))
            .for_each(|i| {
                trace!("initialize: x{} <- {:#x}", i.index(), ab[i.index()].0);
            });
    }

    // Propagate all values down when all input/const nodes are initialized
    formula.node_indices().for_each(|i| match formula[i] {
        Node::Input(_) | Node::Constant(_) => {
            formula
                .neighbors_directed(i, Direction::Outgoing)
                .for_each(|n| propagate_assignment(formula, &mut ab, n));
        }
        _ => {}
    });

    ab
}

// selects a child node to propagate downwards
// always selects an "essential" input if there is one
// otherwise selects an input undeterministically
fn select(
    f: &Formula,
    idx: SymbolId,
    t: BitVector,
    ab: &[BitVector],
) -> (SymbolId, SymbolId, OperandSide) {
    if let (lhs, Some(rhs)) = get_operands(f, idx) {
        fn is_constant(f: &Formula, n: SymbolId) -> bool {
            matches!(f[n], Node::Constant(_))
        }

        #[allow(clippy::if_same_then_else)]
        if is_constant(f, lhs) {
            (rhs, lhs, OperandSide::Rhs)
        } else if is_constant(f, rhs) {
            (lhs, rhs, OperandSide::Lhs)
        } else if is_essential(f, lhs, OperandSide::Lhs, rhs, t, ab) {
            (lhs, rhs, OperandSide::Lhs)
        } else if is_essential(f, rhs, OperandSide::Rhs, lhs, t, ab) {
            (rhs, lhs, OperandSide::Rhs)
        } else if random() {
            (rhs, lhs, OperandSide::Rhs)
        } else {
            (lhs, rhs, OperandSide::Lhs)
        }
    } else {
        panic!("can only select path for binary operators")
    }
}

fn compute_inverse_value(op: BVOperator, s: BitVector, t: BitVector, d: OperandSide) -> BitVector {
    match op {
        BVOperator::Add => t - s,
        BVOperator::Sub => match d {
            OperandSide::Lhs => t + s,
            OperandSide::Rhs => s - t,
        },
        BVOperator::Mul => {
            let y = s >> s.ctz();

            let y_inv = y
                .modinverse()
                .expect("a modular inverse has to exist iff operator is invertable");

            let result = (t >> s.ctz()) * y_inv;

            let to_shift = 64 - s.ctz();

            let arbitrary_bit_mask = if to_shift == 64 {
                BitVector(0)
            } else {
                BitVector::ones() << to_shift
            };

            let arbitrary_bits = BitVector(random::<u64>()) & arbitrary_bit_mask;

            result | arbitrary_bits
        }
        BVOperator::Sltu => {
            if d == OperandSide::Lhs {
                if t == BitVector(0) {
                    // x<s == false
                    // therefore we need a random x>=s
                    BitVector(thread_rng().sample(Uniform::new_inclusive(s.0, BitVector::ones().0)))
                } else {
                    // x<s == true
                    // therefore we need a random x<s
                    BitVector(thread_rng().sample(Uniform::new(0, s.0)))
                }
            } else if t == BitVector(0) {
                // s<x == false
                // therefore we need a random x<=s
                BitVector(thread_rng().sample(Uniform::new_inclusive(0, s.0)))
            } else {
                // s<x == true
                // therefore we need a random x>s
                BitVector(thread_rng().sample(Uniform::new_inclusive(s.0 + 1, BitVector::ones().0)))
            }
        }
        BVOperator::Divu => match d {
            OperandSide::Lhs => {
                if (t == BitVector::ones()) && (s == BitVector(1)) {
                    BitVector::ones()
                } else {
                    let range_start = t * s;
                    if range_start.0.overflowing_add(s.0 - 1).1 {
                        BitVector(
                            thread_rng()
                                .sample(Uniform::new_inclusive(range_start.0, u64::max_value())),
                        )
                    } else {
                        BitVector(thread_rng().sample(Uniform::new_inclusive(
                            range_start.0,
                            range_start.0 + (s.0 - 1),
                        )))
                    }
                }
            }
            OperandSide::Rhs => {
                if (t == s) && t == BitVector::ones() {
                    BitVector(thread_rng().sample(Uniform::new_inclusive(0, 1)))
                } else if (t == BitVector::ones()) && (s != BitVector::ones()) {
                    BitVector(0)
                } else {
                    s / t
                }
            }
        },
        BVOperator::BitwiseAnd => BitVector(random::<u64>()) | t,
        BVOperator::Equals => {
            if t == BitVector(0) {
                loop {
                    let r = BitVector(random::<u64>());
                    if r != s {
                        break r;
                    }
                }
            } else {
                s
            }
        }
        _ => unreachable!("unknown operator or unary operator: {:?}", op),
    }
}

fn compute_consistent_value(op: BVOperator, t: BitVector, d: OperandSide) -> BitVector {
    match op {
        BVOperator::Add | BVOperator::Sub | BVOperator::Equals => BitVector(random::<u64>()),
        BVOperator::Mul => BitVector({
            if t == BitVector(0) {
                0
            } else {
                let mut r;
                loop {
                    r = random::<u128>();
                    if r != 0 {
                        break;
                    }
                }
                if t.ctz() < r.trailing_zeros() {
                    r >>= r.trailing_zeros() - t.ctz();
                }
                assert!(t.ctz() >= r.trailing_zeros());
                r as u64
            }
        }),
        BVOperator::Divu => match d {
            OperandSide::Lhs => {
                if (t == BitVector::ones()) || (t == BitVector(0)) {
                    BitVector(thread_rng().sample(Uniform::new_inclusive(0, u64::max_value() - 1)))
                } else {
                    let mut y = BitVector(0);
                    while !(y != BitVector(0)) && !(y.mulo(t)) {
                        y = BitVector(
                            thread_rng().sample(Uniform::new_inclusive(0, u64::max_value())),
                        );
                    }

                    y * t
                }
            }
            OperandSide::Rhs => {
                if t == BitVector::ones() {
                    BitVector(thread_rng().sample(Uniform::new_inclusive(0, 1)))
                } else {
                    BitVector(
                        thread_rng().sample(Uniform::new_inclusive(0, u64::max_value() / t.0)),
                    )
                }
            }
        },
        BVOperator::Sltu => {
            if d == OperandSide::Lhs {
                if t == BitVector(0) {
                    // x<s == false
                    BitVector(thread_rng().sample(Uniform::new_inclusive(0, BitVector::ones().0)))
                } else {
                    // x<s == true
                    BitVector(thread_rng().sample(Uniform::new(0, BitVector::ones().0)))
                }
            } else if t == BitVector(0) {
                // s<x == false
                BitVector(thread_rng().sample(Uniform::new_inclusive(0, BitVector::ones().0)))
            } else {
                // s<x == true
                BitVector(thread_rng().sample(Uniform::new(1, BitVector::ones().0)))
            }
        }
        BVOperator::BitwiseAnd => BitVector(random::<u64>()) | t,
        _ => unreachable!("unknown operator for consistent value: {:?}", op),
    }
}

fn compute_inverse_value_for_unary_op(op: BVOperator, t: BitVector) -> BitVector {
    match op {
        BVOperator::Not => {
            if t == BitVector(0) {
                BitVector(1)
            } else {
                BitVector(0)
            }
        }
        _ => unreachable!("not unary operator: {:?}", op),
    }
}

const CHOOSE_INVERSE: f64 = 0.90;

// computes an inverse/consistent target value
#[allow(clippy::too_many_arguments)]
fn value(
    f: &Formula,
    n: SymbolId,
    ns: SymbolId,
    side: OperandSide,
    t: BitVector,
    ab: &[BitVector],
) -> BitVector {
    let s = ab[ns.index()];

    match &f[n] {
        Node::Operator(op) => {
            let consistent = compute_consistent_value(*op, t, side);

            if is_invertable(*op, s, t, side) {
                let inverse = compute_inverse_value(*op, s, t, side);
                let choose_inverse =
                    rand::thread_rng().gen_range(0.0_f64, 1.0_f64) < CHOOSE_INVERSE;

                if choose_inverse {
                    inverse
                } else {
                    consistent
                }
            } else {
                consistent
            }
        }
        _ => unimplemented!(),
    }
}

fn is_essential(
    formula: &Formula,
    this: SymbolId,
    on_side: OperandSide,
    other: SymbolId,
    t: BitVector,
    ab: &[BitVector],
) -> bool {
    let ab_nx = ab[this.index()];

    match &formula[other] {
        Node::Operator(op) => !is_invertable(*op, ab_nx, t, on_side.other()),
        // TODO: not mentioned in paper => improvised. is that really true?
        Node::Constant(_) | Node::Input(_) => false,
    }
}

fn get_operand(f: &Formula, n: SymbolId) -> SymbolId {
    f.edges_directed(n, Direction::Incoming)
        .next()
        .expect("every unary operator must have an operand")
        .source()
}

fn update_assignment(f: &Formula, ab: &mut Assignment<BitVector>, n: SymbolId, v: BitVector) {
    ab[n.index()] = v;

    assert!(
        matches!(f[n], Node::Input(_)),
        "only inputs can be assigned"
    );

    trace!("update: x{} <- {:#x}", n.index(), v.0);

    f.neighbors_directed(n, Direction::Outgoing)
        .for_each(|n| propagate_assignment(f, ab, n));
}

fn propagate_assignment(f: &Formula, ab: &mut Assignment<BitVector>, n: SymbolId) {
    fn update_binary<Op>(f: &Formula, ab: &mut Assignment<BitVector>, n: SymbolId, s: &str, op: Op)
    where
        Op: FnOnce(BitVector, BitVector) -> BitVector,
    {
        if let (lhs, Some(rhs)) = get_operands(f, n) {
            let result = op(ab[lhs.index()], ab[rhs.index()]);

            trace!(
                "propagate: x{} := x{}({:#x}) {} x{}({:#x}) |- x{} <- {:#x}",
                n.index(),
                lhs.index(),
                ab[lhs.index()].0,
                s,
                rhs.index(),
                ab[rhs.index()].0,
                n.index(),
                result.0
            );

            ab[n.index()] = result;
        } else {
            panic!("can not update binary operator with 1 operand")
        }
    }

    fn update_unary<Op>(f: &Formula, ab: &mut Assignment<BitVector>, n: SymbolId, s: &str, op: Op)
    where
        Op: FnOnce(BitVector) -> BitVector,
    {
        if let (p, None) = get_operands(f, n) {
            let result = op(ab[p.index()]);

            trace!(
                "propagate: x{} := {}x{}({:#x}) |- x{} <- {:#x}",
                n.index(),
                s,
                p.index(),
                ab[p.index()].0,
                n.index(),
                result.0
            );

            ab[n.index()] = result;
        } else {
            panic!("can not update unary operator with more than one operand")
        }
    }

    match &f[n] {
        Node::Operator(op) => {
            match op {
                BVOperator::Add => update_binary(f, ab, n, "+", |l, r| l + r),
                BVOperator::Sub => update_binary(f, ab, n, "-", |l, r| l - r),
                BVOperator::Mul => update_binary(f, ab, n, "*", |l, r| l * r),
                BVOperator::Divu => update_binary(f, ab, n, "/", |l, r| l / r),
                BVOperator::BitwiseAnd => update_binary(f, ab, n, "&", |l, r| l & r),
                BVOperator::Sltu => update_binary(f, ab, n, "<", |l, r| {
                    if l < r {
                        BitVector(1)
                    } else {
                        BitVector(0)
                    }
                }),
                BVOperator::Equals => update_binary(f, ab, n, "=", |l, r| {
                    if l == r {
                        BitVector(1)
                    } else {
                        BitVector(0)
                    }
                }),
                BVOperator::Not => update_unary(f, ab, n, "!", |x| {
                    if x == BitVector(0) {
                        BitVector(1)
                    } else {
                        BitVector(0)
                    }
                }),
            }
            f.neighbors_directed(n, Direction::Outgoing)
                .for_each(|n| propagate_assignment(f, ab, n));
        }
        _ => unreachable!(),
    }
}

// can only handle one Equals constrain with constant
fn sat(
    formula: &Formula,
    root: SymbolId,
    mut ab: Assignment<BitVector>,
    timeout_time: Duration,
) -> Result<Option<Assignment<BitVector>>, SolverError> {
    let mut iterations = 0;

    let start_time = Instant::now();

    while ab[root.index()] != BitVector(1) {
        let mut n = root;
        let mut t = BitVector(1);

        iterations += 1;
        trace!("search {}: x{} <- 0x1", iterations, root.index());

        while !is_leaf(formula, n) {
            if start_time.elapsed() > timeout_time {
                return Err(SolverError::Timeout);
            }
            let (v, nx) = match formula[n] {
                Node::Operator(op) => {
                    if op.is_unary() {
                        let nx = get_operand(formula, n);

                        let v = compute_inverse_value_for_unary_op(op, t);

                        trace!(
                            "search {}: x{}({:#x}) = {}x{}({:#x}) |- x{} <- {:#x}",
                            iterations,
                            n.index(),
                            t.0,
                            op,
                            nx.index(),
                            ab[nx.index()].0,
                            nx.index(),
                            v.0
                        );

                        (v, nx)
                    } else {
                        let (nx, ns, side) = select(formula, n, t, &ab);

                        let v = value(formula, n, ns, side, t, &ab);

                        if log_enabled!(Level::Trace) {
                            let (lhs, rhs) = if side == OperandSide::Lhs {
                                (nx, ns)
                            } else {
                                (ns, nx)
                            };

                            trace!(
                                "search {}: x{}({:#x}) := x{}({:#x}) {} x{}({:#x}) |- x{} <- {:#x}",
                                iterations,
                                n.index(),
                                t.0,
                                lhs.index(),
                                ab[lhs.index()].0,
                                op,
                                rhs.index(),
                                ab[rhs.index()].0,
                                nx.index(),
                                v.0
                            );
                        }

                        (v, nx)
                    }
                }
                _ => panic!("non instruction node found"),
            };

            t = v;
            n = nx;
        }

        update_assignment(formula, &mut ab, n, t);
    }

    Ok(Some(ab))
}

#[cfg(test)]
mod tests {
    use super::*;
    //use crate::engine::SyscallId::Openat;

    fn create_formula_with_input() -> (Formula, SymbolId) {
        let mut formula = Formula::new();

        let input = Node::Input(String::from("x0"));
        let input_idx = formula.add_node(input);

        (formula, input_idx)
    }

    fn add_equals_constrain(
        formula: &mut Formula,
        to: SymbolId,
        on: OperandSide,
        constant: u64,
    ) -> SymbolId {
        let constrain = Node::Operator(BVOperator::Equals);
        let constrain_idx = formula.add_node(constrain);

        let constrain_c = Node::Constant(constant);
        let constrain_c_idx = formula.add_node(constrain_c);

        formula.add_edge(to, constrain_idx, on);
        formula.add_edge(constrain_c_idx, constrain_idx, on.other());

        constrain_idx
    }

    #[test]
    fn solve_trivial_equals_constrain() {
        let (mut formula, input_idx) = create_formula_with_input();

        let root = add_equals_constrain(&mut formula, input_idx, OperandSide::Lhs, 10);

        let solver = MonsterSolver::default();
        let result = solver.solve(&formula, root);

        assert!(result.is_ok(), "solver did not time out");
        let unwrapped_result = result.unwrap();

        assert!(
            unwrapped_result.is_some(),
            "has result for trivial equals constrain"
        );
        assert_eq!(
            unwrapped_result.unwrap()[input_idx.index()],
            BitVector(10),
            "solver result of trivial equal constrain has right value"
        );
    }

    #[test]
    fn solve_bvadd() {
        let (mut formula, input_idx) = create_formula_with_input();

        let constant = Node::Constant(3);
        let constant_idx = formula.add_node(constant);

        let instr = Node::Operator(BVOperator::Add);
        let instr_idx = formula.add_node(instr);

        formula.add_edge(input_idx, instr_idx, OperandSide::Lhs);
        formula.add_edge(constant_idx, instr_idx, OperandSide::Rhs);

        let root = add_equals_constrain(&mut formula, instr_idx, OperandSide::Lhs, 10);

        let solver = MonsterSolver::default();
        let result = solver.solve(&formula, root);

        assert!(result.is_ok(), "solver did not time out");
        let unwrapped_result = result.unwrap();

        assert!(unwrapped_result.is_some(), "has result for trivial add op");
        assert_eq!(
            unwrapped_result.unwrap()[input_idx.index()],
            BitVector(7),
            "solver result of trivial add op has right value"
        );
    }

    fn test_invertability(
        op: BVOperator,
        s: u64,
        t: u64,
        d: OperandSide,
        result: bool,
        msg: &'static str,
    ) {
        let s = BitVector(s);
        let t = BitVector(t);

        match d {
            OperandSide::Lhs => {
                assert_eq!(
                    is_invertable(op, s, t, d),
                    result,
                    "x {:?} {:?} == {:?}   {}",
                    op,
                    s,
                    t,
                    msg
                );
            }
            OperandSide::Rhs => {
                assert_eq!(
                    is_invertable(op, s, t, d),
                    result,
                    "{:?} {:?} x == {:?}   {}",
                    s,
                    op,
                    t,
                    msg
                );
            }
        }
    }

    fn test_inverse_value_computation<F>(op: BVOperator, s: u64, t: u64, d: OperandSide, f: F)
    where
        F: FnOnce(BitVector, BitVector) -> BitVector,
    {
        let s = BitVector(s);
        let t = BitVector(t);

        let computed = compute_inverse_value(op, s, t, d);

        // prove: computed <> s == t        where <> is the binary operator

        match d {
            OperandSide::Lhs => {
                assert_eq!(
                    f(computed, s),
                    t,
                    "{:?} {:?} {:?} == {:?}",
                    computed,
                    op,
                    s,
                    t
                );
            }
            OperandSide::Rhs => {
                assert_eq!(
                    f(s, computed),
                    t,
                    "{:?} {:?} {:?} == {:?}",
                    s,
                    op,
                    computed,
                    t
                );
            }
        }
    }

    fn test_consistent_value_computation<F>(op: BVOperator, t: u64, d: OperandSide, f: F)
    where
        F: FnOnce(BitVector, BitVector) -> BitVector,
    {
        let t = BitVector(t);

        let computed = compute_consistent_value(op, t, d);

        // TODO: How to test consistent values?
        // To proof that there exists a y, we would have to compute and inverse value, which is not
        // always possible.
        // I think, Alastairs
        // prove: Ey.(computed <> y == t)        where <> is the binary bit vector operator
        //

        let inverse = match op {
            BVOperator::Add => t - computed,
            BVOperator::Mul => {
                assert!(
                    is_invertable(op, computed, t, d),
                    "choose values which are invertable..."
                );

                compute_inverse_value(op, computed, t, d)
            }
<<<<<<< HEAD
            BVOperator::Sltu => compute_inverse_value(op, computed, t, d),
            BVOperator::Divu => compute_inverse_value(op, computed, t, d),
=======
            BVOperator::Sltu => compute_inverse_value(op, x, computed, t, d),
            BVOperator::Divu => {
                assert!(is_invertable(op, x, computed, t, d));
                compute_inverse_value(op, x, computed, t, d)
            }
>>>>>>> b4ee0aa7
            _ => unimplemented!(),
        };

        if d == OperandSide::Lhs {
            assert_eq!(
                f(inverse, computed),
                t,
                "{:?} {:?} {:?} == {:?}",
                inverse,
                op,
                computed,
                t
            );
        } else {
            assert_eq!(
                f(computed, inverse),
                t,
                "{:?} {:?} {:?} == {:?}",
                computed,
                op,
                inverse,
                t
            );
        }
    }

    // TODO: add tests for ADD
    // TODO: add tests for SUB

    const MUL: BVOperator = BVOperator::Mul;
    const SLTU: BVOperator = BVOperator::Sltu;
    const DIVU: BVOperator = BVOperator::Divu;

    #[test]
    fn check_invertability_condition_for_divu() {
        // x doesnt matter
        test_invertability(DIVU, 0b1, 0b1, OperandSide::Lhs, true, "trivial divu");
        test_invertability(DIVU, 0b1, 0b1, OperandSide::Rhs, true, "trivial divu");

        test_invertability(DIVU, 3, 2, OperandSide::Lhs, true, "x / 3 = 2");
        test_invertability(DIVU, 6, 2, OperandSide::Rhs, true, "6 / x = 2");

        test_invertability(DIVU, 0, 2, OperandSide::Lhs, false, "x / 0 = 2");
        test_invertability(DIVU, 0, 2, OperandSide::Rhs, false, "0 / x = 2");

        test_invertability(DIVU, 5, 6, OperandSide::Rhs, false, "5 / x = 6");
    }

    #[test]
    fn check_invertability_condition_for_mul() {
        let side = OperandSide::Lhs;

        test_invertability(MUL, 0b1, 0b1, side, true, "trivial multiplication");
        test_invertability(MUL, 0b10, 0b1, side, false, "operand bigger than result");
        test_invertability(
            MUL,
            0b10,
            0b10,
            side,
            true,
            "operand with undetermined bits and possible invsere",
        );
        test_invertability(
            MUL,
            0b10,
            0b10,
            side,
            true,
            "operand with undetermined bits and no inverse value",
        );
        test_invertability(
            MUL,
            0b100,
            0b100,
            side,
            true,
            "operand with undetermined bits and no inverse value",
        );
        test_invertability(
            MUL,
            0b10,
            0b1100,
            side,
            true,
            "operand with undetermined bits and no inverse value",
        );
    }

    #[test]
    fn compute_inverse_values_for_divu() {
        fn f(l: BitVector, r: BitVector) -> BitVector {
            l / r
        }

        // test only for values which are actually invertable
<<<<<<< HEAD
        test_inverse_value_computation(DIVU, 0b1, 0b1, OperandSide::Lhs, f);
        test_inverse_value_computation(DIVU, 0b1, 0b1, OperandSide::Rhs, f);

        test_inverse_value_computation(DIVU, 2, 3, OperandSide::Lhs, f);
        test_inverse_value_computation(DIVU, 6, 2, OperandSide::Rhs, f);
=======
        test_inverse_value_computation(DIVU, "1010", 2, 5, OperandSide::Lhs, f);

        test_inverse_value_computation(DIVU, "1", 0b1, 0b1, OperandSide::Lhs, f);
        test_inverse_value_computation(DIVU, "1", 0b1, 0b1, OperandSide::Rhs, f);

        test_inverse_value_computation(DIVU, "110", 2, 3, OperandSide::Lhs, f);
        test_inverse_value_computation(DIVU, "11", 6, 2, OperandSide::Rhs, f);

        test_inverse_value_computation(DIVU, "11", 5, 2, OperandSide::Rhs, f);
>>>>>>> b4ee0aa7
    }

    #[test]
    fn check_invertability_condition_for_sltu() {
        let mut side = OperandSide::Lhs;

        test_invertability(SLTU, 0, 1, side, false, "x < 0 == 1 FALSE");
        test_invertability(SLTU, 1, 1, side, true, "x < 1 == 1 TRUE");
        test_invertability(
            SLTU,
            u64::max_value(),
            0,
            side,
            true,
            "x < max_value == 0 TRUE",
        );

        side = OperandSide::Rhs;

        test_invertability(SLTU, 0, 1, side, true, "0 < x == 1 TRUE");
        test_invertability(SLTU, 0, 0, side, true, "0 < x == 0 TRUE");
        test_invertability(
            SLTU,
            u64::max_value(),
            1,
            side,
            false,
            "max_value < x == 1 FALSE",
        );
        test_invertability(
            SLTU,
            u64::max_value(),
            0,
            side,
            true,
            "max_value < x == 0 TRUE",
        );
    }

    #[test]
    fn compute_inverse_values_for_mul() {
        let side = OperandSide::Lhs;

        fn f(l: BitVector, r: BitVector) -> BitVector {
            l * r
        }

        // test only for values which are actually invertable
        test_inverse_value_computation(MUL, 0b1, 0b1, side, f);
        test_inverse_value_computation(MUL, 0b10, 0b10, side, f);
        test_inverse_value_computation(MUL, 0b100, 0b100, side, f);
        test_inverse_value_computation(MUL, 0b10, 0b1100, side, f);
    }

    #[test]
    fn compute_inverse_values_for_sltu() {
        let mut side = OperandSide::Lhs;

        fn f(l: BitVector, r: BitVector) -> BitVector {
            if l < r {
                BitVector(1)
            } else {
                BitVector(0)
            }
        }

        // test only for values which are actually invertable
        test_inverse_value_computation(SLTU, u64::max_value(), 0, side, f);
        test_inverse_value_computation(SLTU, 0, 0, side, f);
        test_inverse_value_computation(SLTU, 1, 1, side, f);

        side = OperandSide::Rhs;

        test_inverse_value_computation(SLTU, 0, 0, side, f);
        test_inverse_value_computation(SLTU, u64::max_value() - 1, 1, side, f);
        test_inverse_value_computation(SLTU, 1, 1, side, f);
    }

    #[test]
    fn compute_consistent_values_for_divu() {
        // fn f(l: BitVector, r: BitVector) -> BitVector {
        //     l / r
        // }

<<<<<<< HEAD
        test_consistent_value_computation(DIVU, 3, OperandSide::Lhs, f);
        test_consistent_value_computation(DIVU, 6, OperandSide::Rhs, f);
=======
        // TODO, how to test this? @Moesl
        // test_consistent_value_computation(DIVU, "110", 3, OperandSide::Lhs, f);
        // test_consistent_value_computation(DIVU, "11", 6, OperandSide::Rhs, f);
>>>>>>> b4ee0aa7
    }

    #[test]
    fn compute_consistent_values_for_mul() {
        let side = OperandSide::Lhs;

        fn f(l: BitVector, r: BitVector) -> BitVector {
            l * r
        }

        // test only for values which actually have a consistent value
        test_consistent_value_computation(MUL, 0b110, side, f);
        test_consistent_value_computation(MUL, 0b101, side, f);
        test_consistent_value_computation(MUL, 0b11, side, f);
        test_consistent_value_computation(MUL, 0b100, side, f);
    }

    #[test]
    fn compute_consistent_values_for_sltu() {
        let mut side = OperandSide::Lhs;

        fn f(l: BitVector, r: BitVector) -> BitVector {
            if l < r {
                BitVector(1)
            } else {
                BitVector(0)
            }
        }

        // test only for values which actually have a consistent value
        test_consistent_value_computation(SLTU, 0, side, f);
        test_consistent_value_computation(SLTU, 1, side, f);

        side = OperandSide::Rhs;

        // test only for values which actually have a consistent value
        test_consistent_value_computation(SLTU, 0, side, f);
        test_consistent_value_computation(SLTU, 1, side, f);
    }
}<|MERGE_RESOLUTION|>--- conflicted
+++ resolved
@@ -80,29 +80,9 @@
 // check if invertability condition is met
 fn is_invertable(op: BVOperator, s: BitVector, t: BitVector, d: OperandSide) -> bool {
     match op {
-<<<<<<< HEAD
         BVOperator::Add => true,
         BVOperator::Sub => true,
         BVOperator::Mul => (-s | s) & t == t,
-        BVOperator::Divu => {
-            if s == BitVector(0) || t == BitVector(0) {
-                return false;
-=======
-        BVOperator::Add => x.mcb(t - s),
-        BVOperator::Sub => match d {
-            OperandSide::Lhs => x.mcb(t + s),
-            OperandSide::Rhs => x.mcb(s - t),
-        },
-        BVOperator::Mul => {
-            fn y(s: BitVector, t: BitVector) -> BitVector {
-                let c = s.ctz();
-                (t >> c) * compute_modinverse(s >> c)
-            }
-
-            ((-s | s) & t == t)
-                && (s == BitVector(0) || (!s.odd() || x.mcb(t * compute_modinverse(s))))
-                && (s.odd() || (x << s.ctz()).mcb(y(s, t) << s.ctz()))
-        }
         BVOperator::Divu => match d {
             OperandSide::Lhs => {
                 if (t == BitVector::ones()) && s == BitVector(0) {
@@ -114,7 +94,6 @@
                 } else {
                     !t.mulo(s)
                 }
->>>>>>> b4ee0aa7
             }
             OperandSide::Rhs => {
                 if (t == s) && (t == BitVector(0)) {
@@ -824,16 +803,11 @@
 
                 compute_inverse_value(op, computed, t, d)
             }
-<<<<<<< HEAD
             BVOperator::Sltu => compute_inverse_value(op, computed, t, d),
-            BVOperator::Divu => compute_inverse_value(op, computed, t, d),
-=======
-            BVOperator::Sltu => compute_inverse_value(op, x, computed, t, d),
             BVOperator::Divu => {
-                assert!(is_invertable(op, x, computed, t, d));
-                compute_inverse_value(op, x, computed, t, d)
-            }
->>>>>>> b4ee0aa7
+                assert!(is_invertable(op, computed, t, d));
+                compute_inverse_value(op, computed, t, d)
+            }
             _ => unimplemented!(),
         };
 
@@ -929,23 +903,11 @@
         }
 
         // test only for values which are actually invertable
-<<<<<<< HEAD
         test_inverse_value_computation(DIVU, 0b1, 0b1, OperandSide::Lhs, f);
         test_inverse_value_computation(DIVU, 0b1, 0b1, OperandSide::Rhs, f);
 
         test_inverse_value_computation(DIVU, 2, 3, OperandSide::Lhs, f);
         test_inverse_value_computation(DIVU, 6, 2, OperandSide::Rhs, f);
-=======
-        test_inverse_value_computation(DIVU, "1010", 2, 5, OperandSide::Lhs, f);
-
-        test_inverse_value_computation(DIVU, "1", 0b1, 0b1, OperandSide::Lhs, f);
-        test_inverse_value_computation(DIVU, "1", 0b1, 0b1, OperandSide::Rhs, f);
-
-        test_inverse_value_computation(DIVU, "110", 2, 3, OperandSide::Lhs, f);
-        test_inverse_value_computation(DIVU, "11", 6, 2, OperandSide::Rhs, f);
-
-        test_inverse_value_computation(DIVU, "11", 5, 2, OperandSide::Rhs, f);
->>>>>>> b4ee0aa7
     }
 
     #[test]
@@ -1027,17 +989,12 @@
     #[test]
     fn compute_consistent_values_for_divu() {
         // fn f(l: BitVector, r: BitVector) -> BitVector {
-        //     l / r
+        //     l / 
         // }
 
-<<<<<<< HEAD
-        test_consistent_value_computation(DIVU, 3, OperandSide::Lhs, f);
-        test_consistent_value_computation(DIVU, 6, OperandSide::Rhs, f);
-=======
         // TODO, how to test this? @Moesl
         // test_consistent_value_computation(DIVU, "110", 3, OperandSide::Lhs, f);
         // test_consistent_value_computation(DIVU, "11", 6, OperandSide::Rhs, f);
->>>>>>> b4ee0aa7
     }
 
     #[test]
