#![allow(clippy::many_single_char_names)]

use crate::bitvec::*;
use crate::symbolic_state::{ArgumentSide, BVOperator, Formula, Node, SymbolId as NodeIndex};
use crate::ternary::*;
use petgraph::{visit::EdgeRef, Direction};
use rand::{random, Rng};

pub type Assignment<T> = Vec<T>;

pub trait Solver {
    fn solve(&mut self, formula: &Formula, root: NodeIndex) -> Option<Assignment<BitVector>>;
}

pub struct NativeSolver {}

impl Default for NativeSolver {
    fn default() -> Self {
        Self::new()
    }
}

impl NativeSolver {
    pub fn new() -> Self {
        Self {}
    }
}

impl Solver for NativeSolver {
    fn solve(&mut self, formula: &Formula, root: NodeIndex) -> Option<Assignment<BitVector>> {
        solve(formula, root)
    }
}

pub fn solve(formula: &Formula, root: NodeIndex) -> Option<Assignment<BitVector>> {
    let ab = initialize_ab(formula);
    let at = compute_at(formula);

    let result = sat(formula, root, at, ab);

    Some(result)
}

// short-circuiting implies
fn implies<F: FnOnce() -> bool>(lhs: bool, rhs: F) -> bool {
    !lhs || rhs()
}

// check if invertability condition is met
fn is_invertable(
    op: BVOperator,
    x: TernaryBitVector,
    s: BitVector,
    t: BitVector,
    d: ArgumentSide,
) -> bool {
    match op {
        BVOperator::Add => x.mcb(t - s),
        BVOperator::Sub => match d {
            ArgumentSide::Lhs => x.mcb(t + s),
            ArgumentSide::Rhs => x.mcb(s - t),
        },
        BVOperator::Mul => {
            fn y(s: BitVector, t: BitVector) -> BitVector {
                let c = s.ctz();
                (t >> c) * (s >> c).modinverse().unwrap()
            }

            ((-s | s) & t == t)
                && (s == BitVector(0) || (!s.odd() || x.mcb(t * s.modinverse().unwrap())))
                && (s.odd() || (x << s.ctz()).mcb(y(s, t) << s.ctz()))
        }
<<<<<<< HEAD
        Instruction::Sltu(_) => {
            // (x<s) = t
            if _d == ArgumentSide::Lhs {
                if t == BitVector::ones() {
                    if s == BitVector(0) {
                        return false
                    }
                    if s > x.0 {
                        return false
                    }
                } else {
                    if x.1 <= s {
                        return false
                    }
                }
                return true
            // (s<x) = t
            } else {
                if t == BitVector::ones() {
                    if s == BitVector::ones() {
                        return false
                    }
                    if s > x.1 {
                        return false
                    }
                } else {
                    if x.0 > s {
                        return false
                    }
                }
                return true
            }
        }
        _ => unimplemented!(),
    }
}
=======
        BVOperator::Not => x.mcb(!t),
        BVOperator::BitwiseAnd => {
            let c = !(x.lo() ^ x.hi());
>>>>>>> cf46edb5

            (t & s == t) && ((s & x.hi() & c) == (t & c))
        }
        BVOperator::Equals => {
            implies(t != BitVector(0), || x.mcb(s))
                && implies(t == BitVector(0), || (x.hi() != x.lo()) || (x.hi() != s))
        }
        _ => unimplemented!("can not check invertability for operator: {:?}", op),
    }
}

fn is_consistent(op: BVOperator, x: TernaryBitVector, t: BitVector) -> bool {
    match op {
        BVOperator::Add | BVOperator::Sub | BVOperator::Equals => true,
        BVOperator::Not => x.mcb(!t),
        BVOperator::BitwiseAnd => t & x.hi() == t,
        BVOperator::Mul => {
            fn value_exists(x: TernaryBitVector, t: BitVector) -> bool {
                let y = x.constant_bits() | (BitVector::ones() & !x.constant_bit_mask());

                x.mcb(y) && t.ctz() >= y.ctz()
            }

            implies(t != BitVector(0), || x.hi() != BitVector(0))
                && implies(t.odd(), || x.hi().lsb() != 0)
                && implies(!t.odd(), || value_exists(x, t))
        }
<<<<<<< HEAD
        Instruction::Sltu(_) => {
            if _d == ArgumentSide::Lhs {
                if t == BitVector::ones() {
                    if x.0 == BitVector::ones() {
                        return false
                    }
                }
                return true
            } else {
                if t == BitVector::ones() {
                    if x.1 == BitVector(0) {
                        return false
                    }
                }
                return true
            }
        }
        _ => unimplemented!(),
=======
        _ => unimplemented!("can not check consistency for operator: {:?}", op),
>>>>>>> cf46edb5
    }
}

fn is_leaf(formula: &Formula, idx: NodeIndex) -> bool {
    let incoming = formula.edges_directed(idx, Direction::Incoming).count();

    incoming == 0
}

// this computation is a tough problem.
// the original authors did this by using bit blasting to AIG and optimizations (performance
// implication is huge).
// but there are other approaches not tested by the authors.
// for now we do not use constant bits (optimization) and therefore create fully undetermined bit
// vectors only.
fn compute_at(formula: &Formula) -> Assignment<TernaryBitVector> {
    formula
        .node_indices()
        .map(|_| TernaryBitVector::new(0, u64::max_value()))
        .collect::<Assignment<TernaryBitVector>>()
}

// initialize bit vectors with a consistent intial assignment to the formula
// inputs are initialized with random values
fn initialize_ab(formula: &Formula) -> Assignment<BitVector> {
    // Initialize values for all input/const nodes
    let mut ab = formula
        .node_indices()
        .map(|i| match formula[i] {
            Node::Constant(c) => BitVector(c),
            _ => BitVector(random::<u64>()),
        })
        .collect::<Assignment<BitVector>>();

    // Propagate all values down when all input/const nodes are initialized
    formula.node_indices().for_each(|i| match formula[i] {
        Node::Input(_) | Node::Constant(_) => {
            formula
                .neighbors_directed(i, Direction::Outgoing)
                .for_each(|n| propagate_assignment(formula, &mut ab, n));
        }
        _ => {}
    });

    ab
}

// selects a child node to propagate downwards
// always selects an "essential" input if there is one
// otherwise selects an input undeterministically
fn select(
    f: &Formula,
    idx: NodeIndex,
    t: BitVector,
    at: &[TernaryBitVector],
    ab: &[BitVector],
) -> (NodeIndex, NodeIndex, ArgumentSide) {
    let (lhs, rhs) = parents(f, idx);

    fn is_constant(f: &Formula, n: NodeIndex) -> bool {
        matches!(f[n], Node::Constant(_))
    }

    #[allow(clippy::if_same_then_else)]
    if is_constant(f, lhs) {
        (rhs, lhs, ArgumentSide::Rhs)
    } else if is_constant(f, rhs) {
        (lhs, rhs, ArgumentSide::Lhs)
    } else if is_essential(f, lhs, ArgumentSide::Lhs, rhs, t, at, ab) {
        (lhs, rhs, ArgumentSide::Lhs)
    } else if is_essential(f, rhs, ArgumentSide::Rhs, lhs, t, at, ab) {
        (rhs, lhs, ArgumentSide::Rhs)
    } else if random() {
        (rhs, lhs, ArgumentSide::Rhs)
    } else {
        (lhs, rhs, ArgumentSide::Lhs)
    }
}

fn compute_inverse_value(
    op: BVOperator,
    x: TernaryBitVector,
    s: BitVector,
    t: BitVector,
    d: ArgumentSide,
) -> BitVector {
    match op {
        BVOperator::Add => t - s,
        BVOperator::Sub => match d {
            ArgumentSide::Lhs => t + s,
            ArgumentSide::Rhs => s - t,
        },
        BVOperator::Mul => {
            let y = s >> s.ctz();

            let y_inv = y.modinverse().unwrap();

            let result = (t >> s.ctz()) * y_inv;

            let to_shift = 64 - s.ctz();

            let arbitrary_bit_mask = if to_shift == 64 {
                BitVector(0)
            } else {
                BitVector::ones() << to_shift
            };

            let arbitrary_bits = BitVector(random::<u64>()) & arbitrary_bit_mask;

            let result_with_arbitrary = result | arbitrary_bits;

            (result_with_arbitrary & !x.constant_bit_mask()) | x.constant_bits()
        }
<<<<<<< HEAD
        Instruction::Sltu(_) => {
            if _d == ArgumentSide::Lhs {
                // x<s == false
                // therefore we need a random x that's x.1>=x>=s
                if t == BitVector(0) {
                    BitVector(rng.sample(s.0..=x.1.0))
                // x<s == true
                // therefore we need a random x that's s>x>=x.0
                } else {
                    BitVector(rng.sample(x.0.0..s.0))
                }
            } else {
                // s<x == false
                // therefore we need a random x that's s>=x>=x.0
                if t == BitVector(0) {
                    BitVector(rng.sample(x.0.0..=s.0))
                // s<x == true
                // therefore we need a random x that's x.1>=x>s
                } else {
                    BitVector(rng.sample(s.0+1..=x.1.0))
                }

            }
        }
        _ => unimplemented!(),
    }
}

fn random_from(r: std::ops::Range<u64>) -> u64 {
    let lowest = r.start as f64;
    let highest = (r.end - r.start) as f64;
=======
        BVOperator::BitwiseAnd => {
            let fixed_bit_mask = x.constant_bit_mask() | s;
            let fixed_bits = x.constant_bits() | (s & t);
>>>>>>> cf46edb5

            (BitVector(random::<u64>()) & !fixed_bit_mask) | fixed_bits
        }
        BVOperator::Equals => {
            if t == BitVector(0) {
                loop {
                    let r = BitVector(random::<u64>());
                    if r != s {
                        break r;
                    }
                }
            } else {
                s
            }
        }
        _ => unimplemented!("compute inverse value for binary operator: {:?}", op),
    }
}

fn compute_consistent_value(
    op: BVOperator,
    x: TernaryBitVector,
    t: BitVector,
    _d: ArgumentSide,
) -> BitVector {
    match op {
        BVOperator::Add | BVOperator::Sub | BVOperator::Equals => {
            (BitVector(random::<u64>()) & !x.constant_bit_mask()) | x.constant_bits()
        }
        BVOperator::Mul => BitVector({
            if t == BitVector(0) {
                0
            } else {
                let mut r;
                loop {
                    r = random::<u128>();
                    if r != 0 {
                        break;
                    }
                }
                if t.ctz() < r.trailing_zeros() {
                    r >>= r.trailing_zeros() - t.ctz();
                }
                assert!(t.ctz() >= r.trailing_zeros());
                r as u64
            }
        }),
<<<<<<< HEAD
        //TODO: compute consistent value of sltu
        Instruction::Sltu(_) => {
            if _d == ArgumentSide::Lhs {
                // x<s == false
                if t == BitVector(0) {
                    BitVector(rng.sample(x.0.0..=x.1.0))
                // x<s == true
                } else {
                    if x.1 == BitVector::ones() {
                        BitVector(rng.sample(x.0.0..x.1.0))
                    } else {
                        BitVector(rng.sample(x.0.0..=x.1.0))
                    }
                }
            } else {
                // s<x == false
                if t == BitVector(0) {
                    BitVector(rng.sample(x.0.0..=x.1.0))
                // s<x == true
                } else {
                    if x.0 == BitVector(0) {
                        BitVector(rng.sample(1..=x.1.0))
                    } else {
                        BitVector(rng.sample(x.0.0..=x.1.0))
                    }
                }
            }
        }
        _ => unimplemented!(),
=======
        BVOperator::BitwiseAnd => {
            (BitVector(random::<u64>()) & !x.constant_bit_mask()) | x.constant_bits() | t
        }
        _ => unimplemented!("compute consitent value for binary operator: {:?}", op),
    }
}

// Every invertability condition is also a consistency condition for unary operators
fn is_invertable_for_unary_op(op: BVOperator, x: TernaryBitVector, t: BitVector) -> bool {
    match op {
        BVOperator::Not => x.mcb(!t),
        _ => unimplemented!("compute inverse value for unary operator: {:?}", op),
>>>>>>> cf46edb5
    }
}

fn compute_inverse_value_for_unary_op(
    op: BVOperator,
    _x: TernaryBitVector,
    t: BitVector,
) -> BitVector {
    match op {
        BVOperator::Not => {
            if t == BitVector(0) {
                BitVector(1)
            } else {
                BitVector(0)
            }
        }
        _ => unimplemented!("compute consistent value for unary operator: {:?}", op),
    }
}

const CHOOSE_INVERSE: f64 = 0.90;

// computes an inverse/consistent target value
#[allow(clippy::too_many_arguments)]
fn value(
    f: &Formula,
    n: NodeIndex,
    nx: NodeIndex,
    ns: NodeIndex,
    side: ArgumentSide,
    t: BitVector,
    at: &[TernaryBitVector],
    ab: &[BitVector],
) -> BitVector {
    let x = at[nx.index()];
    let s = ab[ns.index()];

    match &f[n] {
        Node::Operator(op) => {
            let consistent = compute_consistent_value(*op, x, t, side);

            if is_invertable(*op, x, s, t, side) {
                let inverse = compute_inverse_value(*op, x, s, t, side);
                let choose_inverse =
                    rand::thread_rng().gen_range(0.0_f64, 1.0_f64) < CHOOSE_INVERSE;

                if choose_inverse {
                    inverse
                } else {
                    consistent
                }
            } else {
                consistent
            }
        }
        _ => unimplemented!(),
    }
}

fn is_essential(
    formula: &Formula,
    this: NodeIndex,
    on_side: ArgumentSide,
    other: NodeIndex,
    t: BitVector,
    at: &[TernaryBitVector],
    ab: &[BitVector],
) -> bool {
    let at_ns = at[other.index()];
    let ab_nx = ab[this.index()];

    match &formula[other] {
        Node::Operator(op) => !is_invertable(*op, at_ns, ab_nx, t, on_side.other()),
        // TODO: not mentioned in paper => improvised. is that really true?
        Node::Constant(_) | Node::Input(_) => false,
    }
}

fn parent(f: &Formula, n: NodeIndex) -> NodeIndex {
    f.edges_directed(n, Direction::Incoming)
        .next()
        .unwrap()
        .source()
}

fn parents(f: &Formula, n: NodeIndex) -> (NodeIndex, NodeIndex) {
    fn target_by_side(f: &Formula, n: NodeIndex, side: ArgumentSide) -> NodeIndex {
        f.edges_directed(n, Direction::Incoming)
            .find(|e| *e.weight() == side)
            .unwrap()
            .source()
    }

    let lhs = target_by_side(f, n, ArgumentSide::Lhs);
    let rhs = target_by_side(f, n, ArgumentSide::Rhs);

    (lhs, rhs)
}

fn update_assignment(f: &Formula, ab: &mut Assignment<BitVector>, n: NodeIndex, v: BitVector) {
    ab[n.index()] = v;

    f.neighbors_directed(n, Direction::Outgoing)
        .for_each(|n| propagate_assignment(f, ab, n));
}

fn propagate_assignment(f: &Formula, ab: &mut Assignment<BitVector>, n: NodeIndex) {
    fn update_binary<Op>(f: &Formula, ab: &mut Assignment<BitVector>, n: NodeIndex, op: Op)
    where
        Op: FnOnce(BitVector, BitVector) -> BitVector,
    {
        let (lhs, rhs) = parents(f, n);

        let result = op(ab[lhs.index()], ab[rhs.index()]);

        ab[n.index()] = result;
    }

    fn update_unary<Op>(f: &Formula, ab: &mut Assignment<BitVector>, n: NodeIndex, op: Op)
    where
        Op: FnOnce(BitVector) -> BitVector,
    {
        let p = parent(f, n);

        let result = op(ab[p.index()]);

        ab[n.index()] = result;
    }

    match &f[n] {
<<<<<<< HEAD
        Node::Instruction(i) => {
            match i.instruction {
                Instruction::Add(_) | Instruction::Addi(_) => update_binary(f, ab, n, |l, r| l + r),
                Instruction::Sub(_) => update_binary(f, ab, n, |l, r| l - r),
                Instruction::Mul(_) => update_binary(f, ab, n, |l, r| l * r),
                Instruction::Sltu(_) => update_binary(
                    f,
                    ab,
                    n,
                    |l, r| {
                        if l < r {
                            BitVector(1)
                        } else {
                            BitVector(0)
                        }
                    },
                ),
                _ => unimplemented!(),
=======
        Node::Operator(op) => {
            match op {
                BVOperator::Add => update_binary(f, ab, n, |l, r| l + r),
                BVOperator::Sub => update_binary(f, ab, n, |l, r| l - r),
                BVOperator::Mul => update_binary(f, ab, n, |l, r| l * r),
                BVOperator::BitwiseAnd => update_binary(f, ab, n, |l, r| l & r),
                BVOperator::Equals => {
                    update_binary(
                        f,
                        ab,
                        n,
                        |l, r| {
                            if l == r {
                                BitVector(1)
                            } else {
                                BitVector(0)
                            }
                        },
                    )
                }
                BVOperator::Not => update_unary(f, ab, n, |x| {
                    if x == BitVector(0) {
                        BitVector(1)
                    } else {
                        BitVector(0)
                    }
                }),
                _ => unimplemented!("propagation of operator: {:?}", op),
>>>>>>> cf46edb5
            }
            f.neighbors_directed(n, Direction::Outgoing)
                .for_each(|n| propagate_assignment(f, ab, n));
        }
        _ => unreachable!(),
    }
}

// can only handle one Equals constrain with constant
fn sat(
    formula: &Formula,
    root: NodeIndex,
    at: Assignment<TernaryBitVector>,
    mut ab: Assignment<BitVector>,
) -> Assignment<BitVector> {
    while ab[root.index()] != BitVector(1) {
        let mut n = root;
        let mut t = BitVector(1);

        while !is_leaf(formula, n) {
            let (v, nx) = match formula[n] {
                Node::Operator(op) => {
                    if op.is_unary() {
                        let nx = parent(formula, n);

                        let x = at[nx.index()];

                        if !is_invertable_for_unary_op(op, x, t) {
                            break;
                        }

                        let v = compute_inverse_value_for_unary_op(op, x, t);

                        (v, nx)
                    } else {
                        let (nx, ns, side) = select(formula, n, t, &at, &ab);

                        let x = at[nx.index()];

                        if !is_consistent(op, x, t) {
                            break;
                        }

                        let v = value(formula, n, nx, ns, side, t, &at, &ab);

                        (v, nx)
                    }
                }
                _ => panic!("non instruction node found"),
            };

            t = v;
            n = nx;
        }

        if !at[n.index()].is_const() {
            update_assignment(formula, &mut ab, n, t);
        }
    }

    ab
}

#[cfg(test)]
mod tests {
    use super::*;

    fn create_formula_with_input() -> (Formula, NodeIndex) {
        let mut formula = Formula::new();

        let input = Node::Input(String::from("x0"));
        let input_idx = formula.add_node(input);

        (formula, input_idx)
    }

    fn add_equals_constrain(
        formula: &mut Formula,
        to: NodeIndex,
        on: ArgumentSide,
        constant: u64,
    ) -> NodeIndex {
        let constrain = Node::Operator(BVOperator::Equals);
        let constrain_idx = formula.add_node(constrain);

        let constrain_c = Node::Constant(constant);
        let constrain_c_idx = formula.add_node(constrain_c);

        formula.add_edge(to, constrain_idx, on);
        formula.add_edge(constrain_c_idx, constrain_idx, on.other());

        constrain_idx
    }

    #[test]
    fn solve_trivial_equals_constrain() {
        let (mut formula, input_idx) = create_formula_with_input();

        let root = add_equals_constrain(&mut formula, input_idx, ArgumentSide::Lhs, 10);

        let result = solve(&formula, root);

        assert!(result.is_some(), "has result for trivial equals constrain");
        assert_eq!(
            result.unwrap()[input_idx.index()],
            BitVector(10),
            "solver result of trivial equal constrain has right value"
        );
    }

    #[test]
    fn solve_bvadd() {
        let (mut formula, input_idx) = create_formula_with_input();

        let constant = Node::Constant(3);
        let constant_idx = formula.add_node(constant);

        let instr = Node::Operator(BVOperator::Add);
        let instr_idx = formula.add_node(instr);

        formula.add_edge(input_idx, instr_idx, ArgumentSide::Lhs);
        formula.add_edge(constant_idx, instr_idx, ArgumentSide::Rhs);

        let root = add_equals_constrain(&mut formula, instr_idx, ArgumentSide::Lhs, 10);

        let result = solve(&formula, root);

        assert!(result.is_some(), "has result for trivial add op");
        assert_eq!(
            result.unwrap()[input_idx.index()],
            BitVector(7),
            "solver result of trivial add op has right value"
        );
    }

<<<<<<< HEAD
    fn instr_to_str(i: Instruction) -> &'static str {
        match i {
            Instruction::Mul(_) => "*",
            Instruction::Sltu(_) => "<",
            _ => unimplemented!(),
        }
    }

=======
>>>>>>> cf46edb5
    fn test_invertability(
        op: BVOperator,
        x: &'static str,
        s: u64,
        t: u64,
        side: ArgumentSide,
        result: bool,
        msg: &'static str,
    ) {
        let x = TernaryBitVector::lit(x);
        let s = BitVector(s);
        let t = BitVector(t);

        if side == ArgumentSide::Lhs {
            assert!(
                is_invertable(op, x, s, t, side) == result,
                "{:?} {:?} {:?} == {:?}   {}",
                x,
                op,
                s,
                t,
                msg
            );
        } else {
            assert!(
                is_invertable(op, x, s, t, side) == result,
                "{:?} {:?} {:?} == {:?}   {}",
                s,
                op,
                x,
                t,
                msg
            );
        }
    }

    fn test_consistence(op: BVOperator, x: &'static str, t: u64, result: bool, msg: &'static str) {
        let x = TernaryBitVector::lit(x);
        let t = BitVector(t);
        assert!(
            is_consistent(op, x, t) == result,
            "{:?} {:?} s == {:?}   {}",
            x,
            op,
            t,
            msg
        );
    }

    fn test_inverse_value_computation<F>(
        op: BVOperator,
        x: &'static str,
        s: u64,
        t: u64,
        d: ArgumentSide,
        f: F,
    ) where
        F: FnOnce(BitVector, BitVector) -> BitVector,
    {
        let x = TernaryBitVector::lit(x);
        let s = BitVector(s);
        let t = BitVector(t);

        let computed = compute_inverse_value(op, x, s, t, d);

        // prove: computed <> s == t        where <> is the binary operator
        assert_eq!(
            f(computed, s),
            t,
            "{:?} {:?} {:?} == {:?}",
            computed,
            op,
            s,
            t
        );
    }

    fn test_consistent_value_computation<F>(
        op: BVOperator,
        x: &'static str,
        t: u64,
        d: ArgumentSide,
        f: F,
    ) where
        F: FnOnce(BitVector, BitVector) -> BitVector,
    {
        let x = TernaryBitVector::lit(x);
        let t = BitVector(t);

        let computed = compute_consistent_value(op, x, t, d);

        // TODO: How to test consistent values?
        // To proof that there exists a y, we would have to compute and inverse value, which is not
        // always possible.
        // I think, Alastairs
        // prove: Ey.(computed <> y == t)        where <> is the binary bit vector operator
        //

        let inverse = match op {
            BVOperator::Add => t - computed,
            BVOperator::Mul => {
                let x = TernaryBitVector::new(0, u64::max_value());

                assert!(
                    is_invertable(op, x, computed, t, d.other()),
                    "choose values which are invertable..."
                );

                compute_inverse_value(op, x, computed, t, d.other())
            }
            _ => unimplemented!(),
        };

        if d == ArgumentSide::Lhs {
            assert_eq!(
                f(computed, inverse),
                t,
                "{:?} {:?} {:?} == {:?}",
                computed,
                op,
                inverse,
                t
            );
        } else {
            assert_eq!(
                f(inverse, computed),
                t,
                "{:?} {:?} {:?} == {:?}",
                inverse,
                op,
                computed,
                t
            );
        }
    }

    // TODO: add tests for ADD
    // TODO: add tests for SUB

    const MUL: BVOperator = BVOperator::Mul;

    #[test]
    fn check_invertability_condition_for_mul() {
        let side = ArgumentSide::Lhs;

        test_invertability(MUL, "1", 0b1, 0b1, side, true, "trivial multiplication");
        test_invertability(
            MUL,
            "1",
            0b10,
            0b1,
            side,
            false,
            "operand bigger than result",
        );
        test_invertability(
            MUL,
            "0*",
            0b10,
            0b10,
            side,
            true,
            "operand with undetermined bits and possible invsere",
        );
        test_invertability(
            MUL,
            "*0",
            0b10,
            0b10,
            side,
            false,
            "operand with undetermined bits and no inverse value",
        );
        test_invertability(
            MUL,
            "***",
            0b100,
            0b100,
            side,
            true,
            "operand with undetermined bits and no inverse value",
        );
        test_invertability(
            MUL,
            "**0",
            0b10,
            0b1100,
            side,
            true,
            "operand with undetermined bits and no inverse value",
        );
    }

    #[test]
    fn compute_inverse_values_for_mul() {
        let side = ArgumentSide::Lhs;

        fn f(l: BitVector, r: BitVector) -> BitVector {
            l * r
        }

        // test only for values which are actually invertable
        test_inverse_value_computation(MUL, "1", 0b1, 0b1, side, f);
        test_inverse_value_computation(MUL, "0*", 0b10, 0b10, side, f);
        test_inverse_value_computation(MUL, "***", 0b100, 0b100, side, f);
        test_inverse_value_computation(MUL, "**0", 0b10, 0b1100, side, f);
    }

    #[test]
    fn check_consistency_condition_for_mul() {
        let condition = "t != 0 => x^hi != 0";

        test_consistence(MUL, "1", 0b110, true, condition);
        test_consistence(MUL, "0", 0b110, false, condition);

        let condition = "odd(t) => x^hi[lsb] != 0";

        test_consistence(MUL, "*00", 0b101, false, condition);
        test_consistence(MUL, "*01", 0b101, true, condition);
        test_consistence(MUL, "*0*", 0b11, true, condition);

        let condition = "Ey.(mcb(x, y) && ctz(t) >= ctz(y))";

        test_consistence(MUL, "*00", 0b100, true, condition);
        test_consistence(MUL, "*00", 0b10, false, condition);
    }

    #[test]
    fn compute_consistent_values_for_mul() {
        let side = ArgumentSide::Lhs;

        fn f(l: BitVector, r: BitVector) -> BitVector {
            l * r
        }

        // test only for values which actually have a consistent value
        test_consistent_value_computation(MUL, "1", 0b110, side, f);
        test_consistent_value_computation(MUL, "*01", 0b101, side, f);
        test_consistent_value_computation(MUL, "*0*", 0b11, side, f);
        test_consistent_value_computation(MUL, "*00", 0b100, side, f);
    }
}<|MERGE_RESOLUTION|>--- conflicted
+++ resolved
@@ -70,19 +70,18 @@
                 && (s == BitVector(0) || (!s.odd() || x.mcb(t * s.modinverse().unwrap())))
                 && (s.odd() || (x << s.ctz()).mcb(y(s, t) << s.ctz()))
         }
-<<<<<<< HEAD
-        Instruction::Sltu(_) => {
+        BVOperator::Sltu => {
             // (x<s) = t
             if _d == ArgumentSide::Lhs {
                 if t == BitVector::ones() {
                     if s == BitVector(0) {
                         return false
                     }
-                    if s > x.0 {
+                    if s > x.lo {
                         return false
                     }
                 } else {
-                    if x.1 <= s {
+                    if x.hi <= s {
                         return false
                     }
                 }
@@ -93,26 +92,20 @@
                     if s == BitVector::ones() {
                         return false
                     }
-                    if s > x.1 {
+                    if s > x.hi {
                         return false
                     }
                 } else {
-                    if x.0 > s {
+                    if x.lo > s {
                         return false
                     }
                 }
                 return true
             }
         }
-        _ => unimplemented!(),
-    }
-}
-=======
         BVOperator::Not => x.mcb(!t),
         BVOperator::BitwiseAnd => {
             let c = !(x.lo() ^ x.hi());
->>>>>>> cf46edb5
-
             (t & s == t) && ((s & x.hi() & c) == (t & c))
         }
         BVOperator::Equals => {
@@ -139,28 +132,24 @@
                 && implies(t.odd(), || x.hi().lsb() != 0)
                 && implies(!t.odd(), || value_exists(x, t))
         }
-<<<<<<< HEAD
-        Instruction::Sltu(_) => {
+        BVOperator::Sltu(_) => {
             if _d == ArgumentSide::Lhs {
                 if t == BitVector::ones() {
-                    if x.0 == BitVector::ones() {
+                    if x.lo == BitVector::ones() {
                         return false
                     }
                 }
                 return true
             } else {
                 if t == BitVector::ones() {
-                    if x.1 == BitVector(0) {
+                    if x.hi == BitVector(0) {
                         return false
                     }
                 }
                 return true
             }
         }
-        _ => unimplemented!(),
-=======
         _ => unimplemented!("can not check consistency for operator: {:?}", op),
->>>>>>> cf46edb5
     }
 }
 
@@ -274,43 +263,33 @@
 
             (result_with_arbitrary & !x.constant_bit_mask()) | x.constant_bits()
         }
-<<<<<<< HEAD
-        Instruction::Sltu(_) => {
+        BVOperator::Sltu => {
             if _d == ArgumentSide::Lhs {
                 // x<s == false
                 // therefore we need a random x that's x.1>=x>=s
                 if t == BitVector(0) {
-                    BitVector(rng.sample(s.0..=x.1.0))
+                    BitVector(rng.sample(s.0..=x.hi.0))
                 // x<s == true
                 // therefore we need a random x that's s>x>=x.0
                 } else {
-                    BitVector(rng.sample(x.0.0..s.0))
+                    BitVector(rng.sample(x.lo.0..s.0))
                 }
             } else {
                 // s<x == false
                 // therefore we need a random x that's s>=x>=x.0
                 if t == BitVector(0) {
-                    BitVector(rng.sample(x.0.0..=s.0))
+                    BitVector(rng.sample(x.lo.0..=s.0))
                 // s<x == true
                 // therefore we need a random x that's x.1>=x>s
                 } else {
-                    BitVector(rng.sample(s.0+1..=x.1.0))
-                }
-
-            }
-        }
-        _ => unimplemented!(),
-    }
-}
-
-fn random_from(r: std::ops::Range<u64>) -> u64 {
-    let lowest = r.start as f64;
-    let highest = (r.end - r.start) as f64;
-=======
+                    BitVector(rng.sample(s.0+1..=x.hi.0))
+                }
+
+            }
+        }
         BVOperator::BitwiseAnd => {
             let fixed_bit_mask = x.constant_bit_mask() | s;
             let fixed_bits = x.constant_bits() | (s & t);
->>>>>>> cf46edb5
 
             (BitVector(random::<u64>()) & !fixed_bit_mask) | fixed_bits
         }
@@ -358,37 +337,33 @@
                 r as u64
             }
         }),
-<<<<<<< HEAD
-        //TODO: compute consistent value of sltu
-        Instruction::Sltu(_) => {
+        BVOperator::Sltu => {
             if _d == ArgumentSide::Lhs {
                 // x<s == false
                 if t == BitVector(0) {
-                    BitVector(rng.sample(x.0.0..=x.1.0))
+                    BitVector(rng.sample(x.lo.0..=x.hi.0))
                 // x<s == true
                 } else {
-                    if x.1 == BitVector::ones() {
-                        BitVector(rng.sample(x.0.0..x.1.0))
+                    if x.hi == BitVector::ones() {
+                        BitVector(rng.sample(x.lo.0..x.hi.0))
                     } else {
-                        BitVector(rng.sample(x.0.0..=x.1.0))
+                        BitVector(rng.sample(x.lo.0..=x.hi.0))
                     }
                 }
             } else {
                 // s<x == false
                 if t == BitVector(0) {
-                    BitVector(rng.sample(x.0.0..=x.1.0))
+                    BitVector(rng.sample(x.lo.0..=x.hi.0))
                 // s<x == true
                 } else {
-                    if x.0 == BitVector(0) {
-                        BitVector(rng.sample(1..=x.1.0))
+                    if x.lo == BitVector(0) {
+                        BitVector(rng.sample(1..=x.hi.0))
                     } else {
-                        BitVector(rng.sample(x.0.0..=x.1.0))
-                    }
-                }
-            }
-        }
-        _ => unimplemented!(),
-=======
+                        BitVector(rng.sample(x.lo.0..=x.hi.0))
+                    }
+                }
+            }
+        }
         BVOperator::BitwiseAnd => {
             (BitVector(random::<u64>()) & !x.constant_bit_mask()) | x.constant_bits() | t
         }
@@ -401,7 +376,6 @@
     match op {
         BVOperator::Not => x.mcb(!t),
         _ => unimplemented!("compute inverse value for unary operator: {:?}", op),
->>>>>>> cf46edb5
     }
 }
 
@@ -532,13 +506,13 @@
     }
 
     match &f[n] {
-<<<<<<< HEAD
-        Node::Instruction(i) => {
-            match i.instruction {
-                Instruction::Add(_) | Instruction::Addi(_) => update_binary(f, ab, n, |l, r| l + r),
-                Instruction::Sub(_) => update_binary(f, ab, n, |l, r| l - r),
-                Instruction::Mul(_) => update_binary(f, ab, n, |l, r| l * r),
-                Instruction::Sltu(_) => update_binary(
+        Node::Operator(op) => {
+            match op {
+                BVOperator::Add => update_binary(f, ab, n, |l, r| l + r),
+                BVOperator::Sub => update_binary(f, ab, n, |l, r| l - r),
+                BVOperator::Mul => update_binary(f, ab, n, |l, r| l * r),
+                BVOperator::BitwiseAnd => update_binary(f, ab, n, |l, r| l & r),
+                BVOperator::Sltu => update_binary(
                     f,
                     ab,
                     n,
@@ -550,14 +524,6 @@
                         }
                     },
                 ),
-                _ => unimplemented!(),
-=======
-        Node::Operator(op) => {
-            match op {
-                BVOperator::Add => update_binary(f, ab, n, |l, r| l + r),
-                BVOperator::Sub => update_binary(f, ab, n, |l, r| l - r),
-                BVOperator::Mul => update_binary(f, ab, n, |l, r| l * r),
-                BVOperator::BitwiseAnd => update_binary(f, ab, n, |l, r| l & r),
                 BVOperator::Equals => {
                     update_binary(
                         f,
@@ -580,7 +546,6 @@
                     }
                 }),
                 _ => unimplemented!("propagation of operator: {:?}", op),
->>>>>>> cf46edb5
             }
             f.neighbors_directed(n, Direction::Outgoing)
                 .for_each(|n| propagate_assignment(f, ab, n));
@@ -716,17 +681,6 @@
         );
     }
 
-<<<<<<< HEAD
-    fn instr_to_str(i: Instruction) -> &'static str {
-        match i {
-            Instruction::Mul(_) => "*",
-            Instruction::Sltu(_) => "<",
-            _ => unimplemented!(),
-        }
-    }
-
-=======
->>>>>>> cf46edb5
     fn test_invertability(
         op: BVOperator,
         x: &'static str,
