--- conflicted
+++ resolved
@@ -6,6 +6,7 @@
 use log::{debug, log_enabled, trace, Level};
 use petgraph::{visit::EdgeRef, Direction};
 use rand::{random, Rng};
+use crate::symbolic_state::Node::Operator;
 
 pub type Assignment<T> = Vec<T>;
 
@@ -72,26 +73,24 @@
             ((-s | s) & t == t)
                 && (s == BitVector(0) || (!s.odd() || x.mcb(t * s.modinverse().unwrap())))
                 && (s.odd() || (x << s.ctz()).mcb(y(s, t) << s.ctz()))
-        }
-<<<<<<< HEAD
-        Instruction::Divu(_i) => {
-            unimplemented!()
-        }
-        _ => unimplemented!(),
-    }
-}
-=======
+        },
+        BVOperator::Divu => {
+            if d == OperandSide::Lhs {
+                (s * t) / s == t
+            } else {
+                s / (s / t) == t
+            }
+        },
         BVOperator::Not => x.mcb(!t),
         BVOperator::BitwiseAnd => {
             let c = !(x.lo() ^ x.hi());
->>>>>>> 0d4927a2
 
             (t & s == t) && ((s & x.hi() & c) == (t & c))
-        }
+        },
         BVOperator::Equals => {
             implies(t != BitVector(0), || x.mcb(s))
                 && implies(t == BitVector(0), || (x.hi() != x.lo()) || (x.hi() != s))
-        }
+        },
         _ => unimplemented!("can not check invertability for operator: {:?}", op),
     }
 }
@@ -108,19 +107,14 @@
                 x.mcb(y) && t.ctz() >= y.ctz()
             }
 
-<<<<<<< HEAD
-            (!(t != BitVector(0)) || (x.1 != BitVector(0)))
-                && (!t.odd() || (x.1.lsb() != 0))
-                && (t.odd() || value_exists(x, t))
-        },
-        Instruction::Divu(_i) => {
-            unimplemented!()
-=======
             implies(t != BitVector(0), || x.hi() != BitVector(0))
                 && implies(t.odd(), || x.hi().lsb() != 0)
                 && implies(!t.odd(), || value_exists(x, t))
->>>>>>> 0d4927a2
-        }
+        },
+        BVOperator::Divu => {
+            // This is only the case when NOT considering constant bits (see page 5: "Consistency Conditions." in the ternany pop-local-search paper)
+            true
+        },
         _ => unimplemented!("can not check consistency for operator: {:?}", op),
     }
 }
@@ -243,13 +237,19 @@
             let result_with_arbitrary = result | arbitrary_bits;
 
             (result_with_arbitrary & !x.constant_bit_mask()) | x.constant_bits()
-        }
+        },
+        BVOperator::Divu => {
+            match d {
+                OperandSide::Lhs => t * s,
+                OperandSide::Rhs => s / t
+            }
+        },
         BVOperator::BitwiseAnd => {
             let fixed_bit_mask = x.constant_bit_mask() | s;
             let fixed_bits = x.constant_bits() | (s & t);
 
             (BitVector(random::<u64>()) & !fixed_bit_mask) | fixed_bits
-        }
+        },
         BVOperator::Equals => {
             if t == BitVector(0) {
                 loop {
@@ -270,7 +270,7 @@
     op: BVOperator,
     x: TernaryBitVector,
     t: BitVector,
-    _d: OperandSide,
+    d: OperandSide,
 ) -> BitVector {
     match op {
         BVOperator::Add | BVOperator::Sub | BVOperator::Equals => {
@@ -294,6 +294,17 @@
                 r as u64
             }
         }),
+        BVOperator::Divu => {
+            let v = BitVector(random::<u64>());
+            match d {
+                OperandSide::Lhs => {
+                    t * v
+                }
+                OperandSide::Rhs => {
+                    v / t
+                }
+            }
+        },
         BVOperator::BitwiseAnd => {
             (BitVector(random::<u64>()) & !x.constant_bit_mask()) | x.constant_bits() | t
         }
@@ -592,6 +603,7 @@
 #[cfg(test)]
 mod tests {
     use super::*;
+    use crate::symbolic_state::Node::Operator;
 
     fn create_formula_with_input() -> (Formula, NodeIndex) {
         let mut formula = Formula::new();
@@ -661,23 +673,12 @@
         );
     }
 
-<<<<<<< HEAD
-    fn instr_to_str(i: Instruction) -> &'static str {
-        match i {
-            Instruction::Mul(_) => "*",
-            Instruction::Divu(_) => "/",
-            _ => unimplemented!(),
-        }
-    }
-
-=======
->>>>>>> 0d4927a2
     fn test_invertability(
         op: BVOperator,
         x: &'static str,
         s: u64,
         t: u64,
-        side: OperandSide,
+        d: OperandSide,
         result: bool,
         msg: &'static str,
     ) {
@@ -685,51 +686,20 @@
         let s = BitVector(s);
         let t = BitVector(t);
 
-<<<<<<< HEAD
-        if side == ArgumentSide::Lhs {
-            assert_eq!(is_invertable(op, x, s, t, side), result, "{:?} {} {:?} == {:?}   {}", x, instr_to_str(op), s, t, msg);
-        } else {
-            assert_eq!(is_invertable(op, x, s, t, side), result, "{:?} {} {:?} == {:?}   {}", s, instr_to_str(op), x, t, msg);
-=======
-        if side == OperandSide::Lhs {
-            assert!(
-                is_invertable(op, x, s, t, side) == result,
-                "{:?} {:?} {:?} == {:?}   {}",
-                x,
-                op,
-                s,
-                t,
-                msg
-            );
-        } else {
-            assert!(
-                is_invertable(op, x, s, t, side) == result,
-                "{:?} {:?} {:?} == {:?}   {}",
-                s,
-                op,
-                x,
-                t,
-                msg
-            );
->>>>>>> 0d4927a2
+        match d {
+            OperandSide::Lhs => {
+                assert_eq!(is_invertable(op, x, s, t, d), result, "{:?} {:?} {:?} == {:?}   {}", x, op, s, t, msg);
+            }
+            OperandSide::Rhs => {
+                assert_eq!(is_invertable(op, x, s, t, d), result, "{:?} {:?} {:?} == {:?}   {}", s, op, x, t, msg);
+            }
         }
     }
 
     fn test_consistence(op: BVOperator, x: &'static str, t: u64, result: bool, msg: &'static str) {
         let x = TernaryBitVector::lit(x);
         let t = BitVector(t);
-<<<<<<< HEAD
-        assert_eq!(is_consistent(op, x, t), result, "{:?} {} {:?} == {:?}   {}", x, instr_to_str(op), s, t, msg);
-=======
-        assert!(
-            is_consistent(op, x, t) == result,
-            "{:?} {:?} s == {:?}   {}",
-            x,
-            op,
-            t,
-            msg
-        );
->>>>>>> 0d4927a2
+        assert_eq!(is_consistent(op, x, t), result, "{:?} {:?} s == {:?}   {}", x, op, t, msg);
     }
 
     fn test_inverse_value_computation<F>(
@@ -749,15 +719,32 @@
         let computed = compute_inverse_value(op, x, s, t, d);
 
         // prove: computed <> s == t        where <> is the binary operator
-        assert_eq!(
-            f(computed, s),
-            t,
-            "{:?} {:?} {:?} == {:?}",
-            computed,
-            op,
-            s,
-            t
-        );
+
+        match d {
+            OperandSide::Lhs => {
+                assert_eq!(
+                    f(computed, s),
+                    t,
+                    "{:?} {:?} {:?} == {:?}",
+                    computed,
+                    op,
+                    s,
+                    t
+                );
+            }
+            OperandSide::Rhs => {
+                assert_eq!(
+                    f(s, computed),
+                    t,
+                    "{:?} {:?} {:?} == {:?}",
+                    s,
+                    op,
+                    computed,
+                    t
+                );
+            }
+        }
+
     }
 
     fn test_consistent_value_computation<F>(
@@ -791,6 +778,9 @@
                     "choose values which are invertable..."
                 );
 
+                compute_inverse_value(op, x, computed, t, d.other())
+            },
+            BVOperator::Divu => {
                 compute_inverse_value(op, x, computed, t, d.other())
             }
             _ => unimplemented!(),
@@ -822,23 +812,18 @@
     // TODO: add tests for ADD
     // TODO: add tests for SUB
 
-<<<<<<< HEAD
-    const MUL: Instruction = Instruction::Mul(RType(0));
-    const DIVU: Instruction = Instruction::Divu(RType(0));
+    const MUL: BVOperator = BVOperator::Mul;
+    const DIVU: BVOperator = BVOperator::Divu;
 
     #[test]
     fn check_invertability_condition_for_divu() {
-        test_invertability(DIVU, "1", 1, 1, ArgumentSide::Rhs, true, "trivial division");
-        test_invertability(DIVU, "110", 1, 1, ArgumentSide::Rhs, true, "trivial division");
-
-        test_invertability(DIVU, "1", 1, 1, ArgumentSide::Lhs, true, "trivial division");
-        test_invertability(DIVU, "110", 1, 1, ArgumentSide::Lhs, true, "trivial division");
-
-        test_invertability(DIVU, "10", 3, 2, ArgumentSide::Lhs, true, "trivial division");
-    }
-=======
-    const MUL: BVOperator = BVOperator::Mul;
->>>>>>> 0d4927a2
+        // x doesnt matter
+        test_invertability(DIVU, "1", 0b1, 0b1, OperandSide::Lhs, true, "trivial divu");
+        test_invertability(DIVU, "1", 0b1, 0b1, OperandSide::Rhs, true, "trivial divu");
+
+        test_invertability(DIVU, "1", 3, 2, OperandSide::Lhs, true, "x / 3 = 2");
+        test_invertability(DIVU, "1", 6, 2, OperandSide::Rhs, true, "6 / x = 2");
+    }
 
     #[test]
     fn check_invertability_condition_for_mul() {
@@ -893,6 +878,21 @@
     }
 
     #[test]
+    fn compute_inverse_values_for_divu() {
+
+        fn f(l: BitVector, r: BitVector) -> BitVector {
+            l / r
+        }
+
+        // test only for values which are actually invertable
+        test_inverse_value_computation(DIVU, "1", 0b1, 0b1, OperandSide::Lhs, f);
+        test_inverse_value_computation(DIVU, "1", 0b1, 0b1, OperandSide::Rhs, f);
+
+        test_inverse_value_computation(DIVU, "110", 2, 3, OperandSide::Lhs, f);
+        test_inverse_value_computation(DIVU, "11", 6, 2, OperandSide::Rhs, f);
+    }
+
+    #[test]
     fn compute_inverse_values_for_mul() {
         let side = OperandSide::Lhs;
 
@@ -907,6 +907,12 @@
         test_inverse_value_computation(MUL, "**0", 0b10, 0b1100, side, f);
     }
 
+
+    #[test]
+    fn check_consistency_condition_for_divu() {
+        //always true till constant bits
+    }
+
     #[test]
     fn check_consistency_condition_for_mul() {
         let condition = "t != 0 => x^hi != 0";
@@ -924,6 +930,17 @@
 
         test_consistence(MUL, "*00", 0b100, true, condition);
         test_consistence(MUL, "*00", 0b10, false, condition);
+    }
+
+    #[test]
+    fn compute_consistent_values_for_divu() {
+
+        fn f(l: BitVector, r: BitVector) -> BitVector {
+            l / r
+        }
+
+        test_consistent_value_computation(DIVU, "110", 3, OperandSide::Lhs, f);
+        test_consistent_value_computation(DIVU, "11", 6, OperandSide::Rhs, f);
     }
 
     #[test]
