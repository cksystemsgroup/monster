--- conflicted
+++ resolved
@@ -81,7 +81,6 @@
                 && (s == BitVector(0) || (!s.odd() || x.mcb(t * s.modinverse().unwrap())))
                 && (s.odd() || (x << s.ctz()).mcb(y(s, t) << s.ctz()))
         }
-<<<<<<< HEAD
         BVOperator::Divu => {
             if s == BitVector(0) || t == BitVector(0) {
                 return false;
@@ -93,7 +92,8 @@
                     return false;
                 }
                 s / (s / t) == t
-=======
+            }
+        }
         BVOperator::Sltu => {
             // (x<s) = t
             if d == OperandSide::Lhs {
@@ -123,7 +123,6 @@
                     return false;
                 }
                 true
->>>>>>> c5c28673
             }
         }
         BVOperator::Not => x.mcb(!t),
@@ -154,12 +153,10 @@
                 && implies(t.odd(), || x.hi().lsb() != 0)
                 && implies(!t.odd(), || value_exists(x, t))
         }
-<<<<<<< HEAD
         BVOperator::Divu => {
             // This is only the case when NOT considering constant bits (see page 5: "Consistency Conditions." in the ternany pop-local-search paper)
             true
         }
-=======
         BVOperator::Sltu => {
             if d == OperandSide::Lhs {
                 if t == BitVector(1) && x.lo() == BitVector::ones() {
@@ -173,8 +170,6 @@
                 true
             }
         }
-        _ => unimplemented!("can not check consistency for operator: {:?}", op),
->>>>>>> c5c28673
     }
 }
 
@@ -299,12 +294,6 @@
 
             (result_with_arbitrary & !x.constant_bit_mask()) | x.constant_bits()
         }
-<<<<<<< HEAD
-        BVOperator::Divu => match d {
-            OperandSide::Lhs => t * s,
-            OperandSide::Rhs => s / t,
-        },
-=======
         BVOperator::Sltu => {
             if d == OperandSide::Lhs {
                 if t == BitVector(0) {
@@ -329,8 +318,11 @@
                 // therefore we need a random x that's x.1>=x>s
                 BitVector(thread_rng().sample(Uniform::new_inclusive(s.0 + 1, x.hi().0)))
             }
-        }
->>>>>>> c5c28673
+        },
+        BVOperator::Divu => match d {
+            OperandSide::Lhs => t * s,
+            OperandSide::Rhs => s / t,
+        },
         BVOperator::BitwiseAnd => {
             let fixed_bit_mask = x.constant_bit_mask() | s;
             let fixed_bits = x.constant_bits() | (s & t);
@@ -381,13 +373,13 @@
                 r as u64
             }
         }),
-<<<<<<< HEAD
         BVOperator::Divu => {
             let v = BitVector(random::<u64>());
             match d {
                 OperandSide::Lhs => t * v,
                 OperandSide::Rhs => v / t,
-=======
+            }
+        },
         BVOperator::Sltu => {
             if d == OperandSide::Lhs {
                 if t == BitVector(0) {
@@ -407,7 +399,6 @@
                 BitVector(thread_rng().sample(Uniform::new(1, x.hi().0)))
             } else {
                 BitVector(thread_rng().sample(Uniform::new(x.lo().0, x.hi().0)))
->>>>>>> c5c28673
             }
         }
         BVOperator::BitwiseAnd => {
@@ -790,7 +781,6 @@
         let s = BitVector(s);
         let t = BitVector(t);
 
-<<<<<<< HEAD
         match d {
             OperandSide::Lhs => {
                 assert_eq!(
@@ -816,28 +806,6 @@
                     msg
                 );
             }
-=======
-        if side == OperandSide::Lhs {
-            assert!(
-                is_invertable(op, x, s, t, side) == result,
-                "{:?} {:?} {:?} == {:?}   {}",
-                x,
-                op,
-                s,
-                t,
-                msg
-            );
-        } else {
-            assert!(
-                is_invertable(op, x, s, t, OperandSide::Rhs) == result,
-                "{:?} {:?} {:?} == {:?}   {}",
-                s,
-                op,
-                x,
-                t,
-                msg
-            );
->>>>>>> c5c28673
         }
     }
 
@@ -851,14 +819,9 @@
     ) {
         let x = TernaryBitVector::lit(x);
         let t = BitVector(t);
-<<<<<<< HEAD
         assert_eq!(
-            is_consistent(op, x, t),
+            is_consistent(op, x, t, d),
             result,
-=======
-        assert!(
-            is_consistent(op, x, t, d) == result,
->>>>>>> c5c28673
             "{:?} {:?} s == {:?}   {}",
             x,
             op,
@@ -884,7 +847,6 @@
         let computed = compute_inverse_value(op, x, s, t, d);
 
         // prove: computed <> s == t        where <> is the binary operator
-<<<<<<< HEAD
 
         match d {
             OperandSide::Lhs => {
@@ -909,28 +871,6 @@
                     t
                 );
             }
-=======
-        if d == OperandSide::Rhs {
-            assert_eq!(
-                f(s, computed),
-                t,
-                "{:?} {:?} {:?} == {:?}",
-                computed,
-                op,
-                s,
-                t
-            );
-        } else {
-            assert_eq!(
-                f(computed, s),
-                t,
-                "{:?} {:?} {:?} == {:?}",
-                computed,
-                op,
-                s,
-                t
-            );
->>>>>>> c5c28673
         }
     }
 
@@ -967,18 +907,14 @@
 
                 compute_inverse_value(op, x, computed, t, d.other())
             }
-<<<<<<< HEAD
+            BVOperator::Sltu => compute_inverse_value(op, x, computed, t, d.other()),
             BVOperator::Divu => compute_inverse_value(op, x, computed, t, d.other()),
-=======
-            BVOperator::Sltu => compute_inverse_value(op, x, computed, t, d),
-
->>>>>>> c5c28673
             _ => unimplemented!(),
         };
 
         if d == OperandSide::Lhs {
             assert_eq!(
-                f(inverse, computed),
+                f(computed, inverse),
                 t,
                 "{:?} {:?} {:?} == {:?}",
                 computed,
@@ -988,7 +924,7 @@
             );
         } else {
             assert_eq!(
-                f(computed, inverse),
+                f(inverse, computed),
                 t,
                 "{:?} {:?} {:?} == {:?}",
                 inverse,
@@ -1003,7 +939,7 @@
     // TODO: add tests for SUB
 
     const MUL: BVOperator = BVOperator::Mul;
-<<<<<<< HEAD
+    const SLTU: BVOperator = BVOperator::Sltu;
     const DIVU: BVOperator = BVOperator::Divu;
 
     #[test]
@@ -1020,9 +956,6 @@
 
         test_invertability(DIVU, "1", 5, 6, OperandSide::Rhs, false, "5 / x = 6");
     }
-=======
-    const SLTU: BVOperator = BVOperator::Sltu;
->>>>>>> c5c28673
 
     #[test]
     fn check_invertability_condition_for_mul() {
@@ -1077,7 +1010,6 @@
     }
 
     #[test]
-<<<<<<< HEAD
     fn compute_inverse_values_for_divu() {
         fn f(l: BitVector, r: BitVector) -> BitVector {
             l / r
@@ -1089,7 +1021,9 @@
 
         test_inverse_value_computation(DIVU, "110", 2, 3, OperandSide::Lhs, f);
         test_inverse_value_computation(DIVU, "11", 6, 2, OperandSide::Rhs, f);
-=======
+    }
+
+    #[test]
     fn check_invertability_condition_for_sltu() {
         let mut side = OperandSide::Lhs;
 
@@ -1130,7 +1064,6 @@
         test_invertability(SLTU, "*", 2, 0, side, true, "nontrivial sltu v10");
         test_invertability(SLTU, "**", 1, 1, side, true, "nontrivial sltu v11");
         test_invertability(SLTU, "1*", 1, 1, side, true, "nontrivial sltu v12");
->>>>>>> c5c28673
     }
 
     #[test]
@@ -1149,10 +1082,11 @@
     }
 
     #[test]
-<<<<<<< HEAD
     fn check_consistency_condition_for_divu() {
         //always true till constant bits
-=======
+    }
+
+    #[test]
     fn compute_inverse_values_for_sltu() {
         let mut side = OperandSide::Lhs;
 
@@ -1174,7 +1108,6 @@
         test_inverse_value_computation(SLTU, "*", 2, 0, side, f);
         test_inverse_value_computation(SLTU, "**", 1, 1, side, f);
         test_inverse_value_computation(SLTU, "***", 6, 1, side, f);
->>>>>>> c5c28673
     }
 
     #[test]
