--- conflicted
+++ resolved
@@ -29,7 +29,6 @@
     SymbolicExecutionOptions,
 };
 use riscu::load_object_file;
-use std::io::BufWriter;
 use std::{
     env,
     fmt::Display,
@@ -184,13 +183,7 @@
         }
         ("model", Some(args)) => {
             let input = expect_arg::<PathBuf>(args, "input-file")?;
-<<<<<<< HEAD
-
-            let _output = expect_optional_arg::<PathBuf>(args, "output-file")?;
-
-=======
             let output = expect_optional_arg::<PathBuf>(args, "output-file")?;
->>>>>>> 78d621a8
             let unroll = expect_optional_arg(args, "unroll-model")?;
             let prune = args.is_present("prune-model");
 
@@ -213,13 +206,6 @@
                 write_model(&model, file)?;
             } else {
                 write_model(&model, stdout())?;
-            }
-
-            if let Some(output_path) = _output {
-                let buffer = BufWriter::new(File::create(output_path)?);
-                let _ = write_model(&model, buffer);
-            } else {
-                let _ = write_model(&model, stdout());
             }
 
             let bitblasting_arg: Option<bool> = expect_optional_arg(args, "bitblasting")?;
