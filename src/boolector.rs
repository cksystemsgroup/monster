use crate::bitvec::BitVector;
use crate::solver::{Solver, SolverReturns};
use crate::symbolic_state::{
    get_operands, BVOperator, Formula,
    Node::{Constant, Input, Operator},
    SymbolId,
};
use boolector::{
    option::{BtorOption, ModelGen, OutputFileFormat},
    Btor, SolverResult, BV,
};
use std::collections::HashMap;
use std::rc::Rc;

pub struct Boolector {}

impl Boolector {
    pub fn new() -> Self {
        Self {}
    }
}

impl Default for Boolector {
    fn default() -> Self {
        Self::new()
    }
}

impl Solver for Boolector {
    fn name() -> &'static str {
        "Boolector"
    }

<<<<<<< HEAD
    fn solve_impl(&mut self, graph: &Formula, root: SymbolId) -> SolverReturns {
=======
    fn solve_impl(&self, graph: &Formula, root: SymbolId) -> Option<Assignment<BitVector>> {
>>>>>>> 92cce66c
        let solver = Rc::new(Btor::new());
        solver.set_opt(BtorOption::ModelGen(ModelGen::All));
        solver.set_opt(BtorOption::Incremental(true));
        solver.set_opt(BtorOption::OutputFileFormat(OutputFileFormat::SMTLIBv2));

        let mut bvs = HashMap::new();
        let bv = traverse(graph, root, &solver, &mut bvs);
        bv.assert();

<<<<<<< HEAD
        match solver.sat() {
            SolverResult::Sat => {
                let assignments = graph
                    .node_indices()
                    .filter(|i| matches!(graph[*i], Input(_)))
                    .map(|i| BitVector(bvs.get(&i).unwrap().get_a_solution().as_u64().unwrap()))
                    .collect();
=======
        if let SolverResult::Sat = solver.sat() {
            let assignments = graph
                .node_indices()
                .filter(|i| matches!(graph[*i], Input(_)))
                .map(|i| {
                    let bv = bvs.get(&i).expect("every input must be part of bvs");

                    BitVector(
                        bv.get_a_solution()
                            .as_u64()
                            .expect("BV always fits in 64 bits for our machine"),
                    )
                })
                .collect();
>>>>>>> 92cce66c

                SolverReturns::Result(assignments)
            }
            SolverResult::Unsat => SolverReturns::NoResult,
            SolverResult::Unknown => SolverReturns::Timeout,
        }
    }
}

fn traverse<'a>(
    graph: &Formula,
    node: SymbolId,
    solver: &'a Rc<Btor>,
    bvs: &mut HashMap<SymbolId, BV<Rc<Btor>>>,
) -> BV<Rc<Btor>> {
    let bv =
        match &graph[node] {
            Operator(op) => match get_operands(graph, node) {
                (lhs, Some(rhs)) => {
                    match op {
                        BVOperator::Add => traverse(graph, lhs, solver, bvs)
                            .add(&traverse(graph, rhs, solver, bvs)),
                        BVOperator::Sub => traverse(graph, lhs, solver, bvs)
                            .sub(&traverse(graph, rhs, solver, bvs)),
                        BVOperator::Mul => traverse(graph, lhs, solver, bvs)
                            .mul(&traverse(graph, rhs, solver, bvs)),
                        BVOperator::Equals => traverse(graph, lhs, solver, bvs)
                            ._eq(&traverse(graph, rhs, solver, bvs)),
                        BVOperator::BitwiseAnd => traverse(graph, lhs, solver, bvs)
                            .and(&traverse(graph, rhs, solver, bvs)),
                        BVOperator::Divu => traverse(graph, lhs, solver, bvs)
                            .udiv(&traverse(graph, rhs, solver, bvs)),
                        BVOperator::Sltu => traverse(graph, lhs, solver, bvs)
                            .slt(&traverse(graph, rhs, solver, bvs)),
                        i => unimplemented!("binary operator: {:?}", i),
                    }
                }
                (lhs, None) => match op {
                    BVOperator::Not => {
                        traverse(graph, lhs, solver, bvs)._eq(&BV::from_u64(solver.clone(), 0, 1))
                    }
                    i => unimplemented!("unary operator: {:?}", i),
                },
            },
            Input(name) => {
                if let Some(value) = bvs.get(&node) {
                    value.clone()
                } else {
                    BV::new(solver.clone(), 64, Some(name))
                }
            }
            Constant(c) => BV::from_u64(solver.clone(), *c, 64),
        };

    bvs.insert(node, bv.clone());
    bv
}<|MERGE_RESOLUTION|>--- conflicted
+++ resolved
@@ -31,11 +31,7 @@
         "Boolector"
     }
 
-<<<<<<< HEAD
     fn solve_impl(&mut self, graph: &Formula, root: SymbolId) -> SolverReturns {
-=======
-    fn solve_impl(&self, graph: &Formula, root: SymbolId) -> Option<Assignment<BitVector>> {
->>>>>>> 92cce66c
         let solver = Rc::new(Btor::new());
         solver.set_opt(BtorOption::ModelGen(ModelGen::All));
         solver.set_opt(BtorOption::Incremental(true));
@@ -45,15 +41,6 @@
         let bv = traverse(graph, root, &solver, &mut bvs);
         bv.assert();
 
-<<<<<<< HEAD
-        match solver.sat() {
-            SolverResult::Sat => {
-                let assignments = graph
-                    .node_indices()
-                    .filter(|i| matches!(graph[*i], Input(_)))
-                    .map(|i| BitVector(bvs.get(&i).unwrap().get_a_solution().as_u64().unwrap()))
-                    .collect();
-=======
         if let SolverResult::Sat = solver.sat() {
             let assignments = graph
                 .node_indices()
@@ -68,7 +55,6 @@
                     )
                 })
                 .collect();
->>>>>>> 92cce66c
 
                 SolverReturns::Result(assignments)
             }
