--- conflicted
+++ resolved
@@ -68,19 +68,6 @@
     }
 }
 
-<<<<<<< HEAD
-fn traverse<'a>(graph: &Formula, node: NodeIndex, solver: &'a Rc<Btor>) -> BV<Rc<Btor>> {
-    match &graph[node] {
-        Instruction(i) => {
-            let (lhs, rhs) = get_operands(graph, node, solver);
-
-            match i.instruction {
-                Inst::Add(_) | Inst::Addi(_) => lhs.add(&rhs),
-                Inst::Sub(_) => lhs.sub(&rhs),
-                Inst::Mul(_) => lhs.mul(&rhs),
-                Inst::Sltu(_) => lhs.slt(&rhs),
-                i => unimplemented!("instruction: {:?}", i),
-=======
 fn traverse<'a>(
     graph: &Formula,
     node: NodeIndex,
@@ -97,6 +84,7 @@
                         BVOperator::Mul => lhs.mul(&rhs),
                         BVOperator::Equals => lhs._eq(&rhs),
                         BVOperator::BitwiseAnd => lhs.and(&rhs),
+                        BVOperator::Sltu => lhs.slt(&rhs),
                         //BVOperator::GreaterThan => lhs.ugt(&rhs),
                         i => unimplemented!("binary operator: {:?}", i),
                     }
@@ -105,7 +93,6 @@
                     BVOperator::Not => lhs._eq(&BV::from_u64(solver.clone(), 0, 1)),
                     i => unimplemented!("unary operator: {:?}", i),
                 },
->>>>>>> cf46edb5
             }
         }
         Input(name) => {
