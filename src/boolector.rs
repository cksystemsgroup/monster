use crate::bitvec::BitVector;
use crate::solver::{Assignment, Solver};
use crate::symbolic_state::{
    get_operands, BVOperator, Formula,
    Node::{Constant, Input, Operator},
    SymbolId,
};
use boolector::{
    option::{BtorOption, ModelGen, OutputFileFormat},
    Btor, SolverResult, BV,
};
use std::collections::HashMap;
use std::rc::Rc;

pub struct Boolector {}

impl Boolector {
    pub fn new() -> Self {
        Self {}
    }
}

impl Default for Boolector {
    fn default() -> Self {
        Self::new()
    }
}

impl Solver for Boolector {
    fn name() -> &'static str {
        "Boolector"
    }

    fn solve_impl(&mut self, graph: &Formula, root: SymbolId) -> Option<Assignment<BitVector>> {
        let solver = Rc::new(Btor::new());
        solver.set_opt(BtorOption::ModelGen(ModelGen::All));
        solver.set_opt(BtorOption::Incremental(true));
        solver.set_opt(BtorOption::OutputFileFormat(OutputFileFormat::SMTLIBv2));

        let mut bvs = HashMap::new();
        let bv = traverse(graph, root, &solver, &mut bvs);
        bv.assert();

        if let SolverResult::Sat = solver.sat() {
            let assignments = graph
                .node_indices()
                .filter(|i| matches!(graph[*i], Input(_)))
                .map(|i| BitVector(bvs.get(&i).unwrap().get_a_solution().as_u64().unwrap()))
                .collect();

            Some(assignments)
        } else {
            None
        }
    }
}

fn traverse<'a>(
    graph: &Formula,
    node: SymbolId,
    solver: &'a Rc<Btor>,
    bvs: &mut HashMap<SymbolId, BV<Rc<Btor>>>,
) -> BV<Rc<Btor>> {
    let bv =
        match &graph[node] {
            Operator(op) => match get_operands(graph, node) {
                (lhs, Some(rhs)) => {
                    match op {
<<<<<<< HEAD
                        BVOperator::Add => lhs.add(&rhs),
                        BVOperator::Sub => lhs.sub(&rhs),
                        BVOperator::Mul => lhs.mul(&rhs),
                        BVOperator::Divu => lhs.udiv(&rhs),
                        BVOperator::Equals => lhs._eq(&rhs),
                        BVOperator::BitwiseAnd => lhs.and(&rhs),
                        //BVOperator::GreaterThan => lhs.ugt(&rhs),
=======
                        BVOperator::Add => traverse(graph, lhs, solver, bvs)
                            .add(&traverse(graph, rhs, solver, bvs)),
                        BVOperator::Sub => traverse(graph, lhs, solver, bvs)
                            .sub(&traverse(graph, rhs, solver, bvs)),
                        BVOperator::Mul => traverse(graph, lhs, solver, bvs)
                            .mul(&traverse(graph, rhs, solver, bvs)),
                        BVOperator::Equals => traverse(graph, lhs, solver, bvs)
                            ._eq(&traverse(graph, rhs, solver, bvs)),
                        BVOperator::BitwiseAnd => traverse(graph, lhs, solver, bvs)
                            .and(&traverse(graph, rhs, solver, bvs)),
>>>>>>> aba45873
                        i => unimplemented!("binary operator: {:?}", i),
                    }
                }
                (lhs, None) => match op {
                    BVOperator::Not => {
                        traverse(graph, lhs, solver, bvs)._eq(&BV::from_u64(solver.clone(), 0, 1))
                    }
                    i => unimplemented!("unary operator: {:?}", i),
                },
            },
            Input(name) => {
                if let Some(value) = bvs.get(&node) {
                    value.clone()
                } else {
                    BV::new(solver.clone(), 64, Some(name))
                }
            }
            Constant(c) => BV::from_u64(solver.clone(), *c, 64),
        };

    bvs.insert(node, bv.clone());
    bv
}<|MERGE_RESOLUTION|>--- conflicted
+++ resolved
@@ -66,15 +66,6 @@
             Operator(op) => match get_operands(graph, node) {
                 (lhs, Some(rhs)) => {
                     match op {
-<<<<<<< HEAD
-                        BVOperator::Add => lhs.add(&rhs),
-                        BVOperator::Sub => lhs.sub(&rhs),
-                        BVOperator::Mul => lhs.mul(&rhs),
-                        BVOperator::Divu => lhs.udiv(&rhs),
-                        BVOperator::Equals => lhs._eq(&rhs),
-                        BVOperator::BitwiseAnd => lhs.and(&rhs),
-                        //BVOperator::GreaterThan => lhs.ugt(&rhs),
-=======
                         BVOperator::Add => traverse(graph, lhs, solver, bvs)
                             .add(&traverse(graph, rhs, solver, bvs)),
                         BVOperator::Sub => traverse(graph, lhs, solver, bvs)
@@ -85,7 +76,8 @@
                             ._eq(&traverse(graph, rhs, solver, bvs)),
                         BVOperator::BitwiseAnd => traverse(graph, lhs, solver, bvs)
                             .and(&traverse(graph, rhs, solver, bvs)),
->>>>>>> aba45873
+                        BVOperator::Divu => traverse(graph, lhs, solver, bvs)
+                            .udiv(&traverse(graph, rhs, solver, bvs)),
                         i => unimplemented!("binary operator: {:?}", i),
                     }
                 }
