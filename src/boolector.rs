--- conflicted
+++ resolved
@@ -66,15 +66,6 @@
             Operator(op) => match get_operands(graph, node) {
                 (lhs, Some(rhs)) => {
                     match op {
-<<<<<<< HEAD
-                        BVOperator::Add => lhs.add(&rhs),
-                        BVOperator::Sub => lhs.sub(&rhs),
-                        BVOperator::Mul => lhs.mul(&rhs),
-                        BVOperator::Equals => lhs._eq(&rhs),
-                        BVOperator::BitwiseAnd => lhs.and(&rhs),
-                        BVOperator::Sltu => lhs.slt(&rhs),
-                        //BVOperator::GreaterThan => lhs.ugt(&rhs),
-=======
                         BVOperator::Add => traverse(graph, lhs, solver, bvs)
                             .add(&traverse(graph, rhs, solver, bvs)),
                         BVOperator::Sub => traverse(graph, lhs, solver, bvs)
@@ -85,7 +76,6 @@
                             ._eq(&traverse(graph, rhs, solver, bvs)),
                         BVOperator::BitwiseAnd => traverse(graph, lhs, solver, bvs)
                             .and(&traverse(graph, rhs, solver, bvs)),
->>>>>>> 12a94100
                         i => unimplemented!("binary operator: {:?}", i),
                     }
                 }
