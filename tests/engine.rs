mod common;

use bytesize::ByteSize;
use common::{compile_riscu, init};
use monster::{self, engine::*};
use rayon::prelude::*;

<<<<<<< HEAD
const TEST_FILES: [&str; 7] = [
    "/arithmetic.c",
    "/if-else.c",
    "/invalid-memory-access-2-35.c",
    "/division-by-zero-3-35.c",
    "/simple-assignment-1-35.c",
    "/test-sltu.c",
    "/if-else.c",
=======
// TODO: Test if the execution engine delivers the right assignments,
// instead of just testing if it crashes.
const TEST_FILES: [&str; 16] = [
    "arithmetic.c",
    "if-else.c",
    "invalid-memory-access-2-35.c",
    "division-by-zero-3-35.c",
    "simple-assignment-1-35.c",
    "test-sltu.c",
    "memory-access-1-35.",
    "nested-if-else-reverse-1-35",
    "nested-recursion-1-35.",
    "recursive-ackermann-1-35.c",
    "recursive-factorial-1-35.c",
    "recursive-fibonacci-1-10.c",
    "simple-if-else-1-35.c",
    "simple-increasing-loop-1-35.c",
    "two-level-nested-loop-1-35.c",
    "three-level-nested-loop-1-35",
>>>>>>> 92cce66c
];

fn execute_riscu(names: &'static [&str], solver: Backend) {
    init();
    compile_riscu(Some(names)).1.for_each(|(source, object)| {
        let result = execute(object, solver, 100000, ByteSize::mb(1));

        assert!(
            result.is_ok(),
            format!(
                "can symbolically execute '{}' without error",
                source.to_str().unwrap()
            )
        );
    });
}

#[test]
fn execute_riscu_with_monster_solver() {
    execute_riscu(&TEST_FILES, Backend::Monster);
}

#[test]
fn execute_riscu_with_boolector_solver() {
    execute_riscu(&TEST_FILES, Backend::Boolector);
}

#[test]
fn execute_riscu_with_z3_solver() {
    execute_riscu(&TEST_FILES, Backend::Z3);
}

#[test]
fn execute_with_different_memory_sizes() {
    init();

    compile_riscu(Some(&["/recursive-ackermann-1-35.c"]))
        .1
        .for_each(|(source, object)| {
            [1, 64, 512, 1024].iter().for_each(move |size| {
                let result = execute(&object, Backend::Monster, 100, ByteSize::mb(*size));

                assert!(
                    result.is_ok(),
                    format!(
                        "can symbolically execute '{}' without error",
                        source.to_str().unwrap()
                    )
                );
            });
        });
}

#[test]
fn execute_engine_for_endless_loops() {
    init();

    compile_riscu(Some(&["endless-loop.c"]))
        .1
        .for_each(|(_, object)| {
            execute(object, Backend::Monster, 5, ByteSize::mb(1)).unwrap();
        });
}<|MERGE_RESOLUTION|>--- conflicted
+++ resolved
@@ -5,19 +5,9 @@
 use monster::{self, engine::*};
 use rayon::prelude::*;
 
-<<<<<<< HEAD
-const TEST_FILES: [&str; 7] = [
-    "/arithmetic.c",
-    "/if-else.c",
-    "/invalid-memory-access-2-35.c",
-    "/division-by-zero-3-35.c",
-    "/simple-assignment-1-35.c",
-    "/test-sltu.c",
-    "/if-else.c",
-=======
 // TODO: Test if the execution engine delivers the right assignments,
 // instead of just testing if it crashes.
-const TEST_FILES: [&str; 16] = [
+const TEST_FILES: [&str; 17] = [
     "arithmetic.c",
     "if-else.c",
     "invalid-memory-access-2-35.c",
@@ -34,7 +24,7 @@
     "simple-increasing-loop-1-35.c",
     "two-level-nested-loop-1-35.c",
     "three-level-nested-loop-1-35",
->>>>>>> 92cce66c
+    "assignment-with-exit-code-zero.c",
 ];
 
 fn execute_riscu(names: &'static [&str], solver: Backend) {
